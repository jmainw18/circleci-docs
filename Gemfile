source 'https://rubygems.org'

ruby '2.5.1'

gem 'jekyll', "3.8.3"
gem 'html-proofer', "3.9.1"
<<<<<<< HEAD
gem 'jekyll-assets'
=======
gem 'jekyll-sitemap'
>>>>>>> 4054fbb4
<|MERGE_RESOLUTION|>--- conflicted
+++ resolved
@@ -4,8 +4,5 @@
 
 gem 'jekyll', "3.8.3"
 gem 'html-proofer', "3.9.1"
-<<<<<<< HEAD
 gem 'jekyll-assets'
-=======
-gem 'jekyll-sitemap'
->>>>>>> 4054fbb4
+gem 'jekyll-sitemap'