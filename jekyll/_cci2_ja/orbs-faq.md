--- conflicted
+++ resolved
@@ -79,14 +79,7 @@
 
 ## See also
 {: #see-also }
-<<<<<<< HEAD
 - Refer to [Orbs Concepts]({{site.baseurl}}/ja/2.0/orb-concepts/) for high-level information about CircleCI orbs.
 - Refer to [Orb Publishing Process]({{site.baseurl}}/ja/2.0/creating-orbs/) for information about orbs that you may use in your workflows and jobs.
 - Refer to [Orbs Reference]({{site.baseurl}}/ja/2.0/reusing-config/) for examples of reusable orbs, commands, parameters, and executors.
-- Refer to [Configuration Cookbook]({{site.baseurl}}/ja/2.0/configuration-cookbook/) for more detailed information about how you can use CircleCI orb recipes in your configurations.
-=======
-- Refer to [Orbs Concepts]({{site.baseurl}}/2.0/using-orbs/) for high-level information about CircleCI orbs.
-- Refer to [Orb Publishing Process]({{site.baseurl}}/2.0/creating-orbs/) for information about orbs that you may use in your workflows and jobs.
-- Refer to [Orbs Reference]({{site.baseurl}}/2.0/reusing-config/) for examples of reusable orbs, commands, parameters, and executors.
-- Refer to [Configuration Cookbook]({{site.baseurl}}/2.0/configuration-cookbook/) for more detailed information about how you can use CircleCI orb recipes in your configurations.
->>>>>>> 59760f77
+- Refer to [Configuration Cookbook]({{site.baseurl}}/ja/2.0/configuration-cookbook/) for more detailed information about how you can use CircleCI orb recipes in your configurations.