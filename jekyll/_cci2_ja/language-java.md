--- conflicted
+++ resolved
@@ -127,17 +127,6 @@
   workflow:
     jobs:
     - build
-<<<<<<< HEAD
-      - store_artifacts:
-          path: build/libs
-      # See https://circleci.com/docs/2.0/deployment-integrations/ for deploy examples
-workflows:
-  version: 2
-  workflow:
-    jobs:
-    - build
-=======
->>>>>>> ca6f307b
 ```
 {% endraw %}
 
