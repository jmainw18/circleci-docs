---
layout: classic-docs
title: "通知の使用"
short-title: "通知の使用"
order: 100
published: true
version:
  - Cloud
---

* 目次
{:toc}


CircleCI にチャット通知、自動メール通知、および Web 通知機能が統合されました。 Slack 通知とメール通知は、[ワークフロー]({{ site.baseurl }}/ja/2.0/workflows/)の成功時および失敗時に送信されます。 IRC 通知は、ジョブごとに送信されます。 以下に、最小限の CircleCI 設定ファイルの例を示します。


```yaml
version: 2
jobs:
  build:
    docker:
      - image: circleci/<language>:<version TAG>
    steps:
      - checkout
      - run: <command>
  test:
    docker:
      - image: circleci/<language>:<version TAG>
    steps:
      - checkout
      - run: <command>
workflows:
  version: 2
  build_and_test: # < ワークフローに関して Slack 通知とメール通知が送信されます
    jobs:
    # IRC インテグレーションによってジョブごとの通知が送信されます
      - build
      - test
      - build
      - test
      - build
      - test
      - build
      - test
<<<<<<< HEAD
      - build
      - test
=======
>>>>>>> ca6f307b
```

続いて、各通知タイプ (チャット、メール、Web) の設定方法について説明していきます。

## チャット通知の有効化
{: #set-or-change-email-notifications }

Use the [Notifications](https://app.circleci.com/settings/user/notifications){:rel="nofollow"} page of the CircleCI application to set or change your default email address for notifications, to turn off email notifications, or get a notification email for every build.

Slack 通知の例を以下に示します。

![]({{ site.baseurl }}/assets/img/docs/notification-email-success.png)

![]({{ site.baseurl }}/assets/img/docs/notification-email-failure.png)

## メール通知の設定と変更
CircleCI アプリケーションの [[Notifications (通知)](https://circleci.com/account/notifications){:rel="nofollow"}] ページで、デフォルトの通知先メールアドレスの設定と変更、メール通知の停止、ビルドごとのメール通知の有効化などを行えます。

メール通知の例を以下に示します。

1. [CircleCI のユーザー設定](https://circleci.com/account/notifications){:rel="nofollow"}に移動します。 下図のとおり、[Web Notifications (Web 通知)] セクションの下部に権限をオンにするためのリンクがあります。

2. Your browser will ask you to confirm that you want to allow notifications. Click `Allow`. See the screenshot below for additional details:

![]({{ site.baseurl }}/assets/img/docs/notifications-enable-web.png)

過去に CircleCI からの Web 通知送信を拒否している場合、CircleCI は通知送信の権限を要求できないため、ブラウザー上で権限をオンにする必要があります。 通知を制御するには、ブラウザーの設定を使用してください。 Google Chrome を使用している場合は、下図のとおり、URL バーのロック アイコンをクリックし、[Permissions Settings (権限の設定)] から [Notifications (通知)] を選択すると、通知を制御できます。

While the process is similar for other browsers, please refer to their individual documentation for handling web notifications.

## Web 通知の有効化
他のブラウザーでも手順は同様ですが、Web 通知の処理については各ブラウザーのドキュメントを参照してください。

Orb を使用すれば、さまざまな種類の通知を構成に統合できます。 現在、CircleCI からは Slack Orb と IRC Orb が提供されており、サードパーティ製の Orb もいくつか存在します。 [Orb レジストリ](https://circleci.com/developer/ja/orbs?query=notification&filterBy=all)で *notifications* を検索して、現在使用できる Orb をご確認ください。

### 前提条件
{: #prerequisites }

Orb を構成に統合する前に、以下の 2 つの手順を実行する必要があります。

1. Increment the `version` key in your config to `2.1` and;
2. {% include snippets/enable-pipelines.md %}

### Slack Orb の使用
{: #using-the-slack-orb }

[CircleCI Slack Orb](https://circleci.com/developer/ja/orbs/orb/circleci/slack) を使用すると、Slack 通知を設定ファイルから直接統合し、カスタマイズできます。 以下に、Slack チャンネルにカスタム メッセージの通知を送信する設定ファイルの例を示します。

```yaml
version: 2.1
jobs:
  build:
    docker:
      - image: <docker image>
    steps:
      - slack/notify:
          color: '#42e2f4'
          mentions: 'USERID1,USERID2,'
          message: This is a custom message notification
          webhook: webhook
orbs:
  slack: circleci/slack@x.y.z
version: 2.1
workflows:
  your-workflow:
    jobs:
      - build
```

Slack Orb を使用すれば、Slack チャンネルに承認待ちを通知したり、ジョブ終了時に成功または失敗のステータス アラートを送信したり、他の種類の通知も設定できます。 こうした使用例については、[CircleCI の Slack Orb のページ](https://circleci.com/developer/ja/orbs/orb/circleci/slack)を参照してください。

### IRC Orb の使用
{: #using-the-irc-orb }

[IRC Orb](https://circleci.com/developer/ja/orbs/orb/circleci/irc) は Slack Orb に似ていますが、CircleCI からカスタムの IRC 通知を送信することだけが主な機能です。 以下の設定ファイルの例を参照してください。

```yaml
version: 2.1
jobs:
  build:
    docker:
      - image: <docker image>
    steps:
      - irc/notify:
          server: 'IRC-server-to-connect-to' # デフォルト: IRC_SERVER 環境変数
          port: '6667' # デフォルト: 6667 (空白の場合)
          channel: 'ポスト先の IRC サーバー' # 必須パラメーター
          nick: 'IRC のニックネーム' # デフォルト: `circleci-bot`
          message: webhook # デフォルト: 「CircleCI ジョブが完了しました。
          port: '6667' # デフォルト: 6667 (空白の場合)
          channel: 'the irc server to post in' # required parameter
          nick: 'Your IRC nick name' # default: `circleci-bot`
          message: webhook # default: "Your CircleCI Job has completed."
          port: '6667' # default: 6667 if left blank.
          」
orbs:
  slack: circleci/irc@x.y.z
version: 2.1
workflows:
  your-workflow:
    jobs:
      - build
```

## Orb を使用した通知
{: #third-party-tools }

### Chroma feedback
{: #chroma-feedback }

[Chroma Feedback](https://github.com/redaxmedia/chroma-feedback) is a command line tool in Python to turn your RGB powered hardware into an build indicator. The idea of such extreme visibility is to encourage developers to instantly repair their builds.<|MERGE_RESOLUTION|>--- conflicted
+++ resolved
@@ -43,11 +43,6 @@
       - test
       - build
       - test
-<<<<<<< HEAD
-      - build
-      - test
-=======
->>>>>>> ca6f307b
 ```
 
 続いて、各通知タイプ (チャット、メール、Web) の設定方法について説明していきます。
