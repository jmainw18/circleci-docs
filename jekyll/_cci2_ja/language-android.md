--- conflicted
+++ resolved
@@ -124,24 +124,6 @@
       - store_test_results: # for display in Test Summary: https://circleci.com/docs/2.0/collect-test-data/
           path: app/build/test-results
       # See https://circleci.com/docs/2.0/deployment-integrations/ for deploy examples
-<<<<<<< HEAD
-version: 2
-jobs:
-  build:
-    working_directory: ~/code
-    docker:
-      - image: circleci/android:api-30-alpha
-        auth:
-          username: mydockerhub-user
-          password: $DOCKERHUB_PASSWORD  # コンテキスト/プロジェクト UI 環境変数の参照
-    environment:
-      JVM_OPTS: -Xmx3200m
-    steps:
-      - checkout
-      - restore_cache:
-          key: jars-{{ checksum "build.gradle" }}-{{ checksum  "app/build.gradle" }}
-#      - run:
-#         name: Chmod パーミッション #Gradlew Dependencies のパーミッションが失敗する場合は、これを使用します
 #         command: sudo chmod +x ./gradlew
       - run:
           name: Download Dependencies
@@ -159,42 +141,6 @@
       - store_test_results: # for display in Test Summary: https://circleci.com/docs/2.0/collect-test-data/
           path: app/build/test-results
       # See https://circleci.com/docs/2.0/deployment-integrations/ for deploy examples
-#         command: sudo chmod +x ./gradlew
-      - run:
-          name: Download Dependencies
-          command: ./gradlew androidDependencies
-      - save_cache:
-          paths:
-            - ~/.gradle
-          key: jars-{{ checksum "build.gradle" }}-{{ checksum  "app/build.gradle" }}
-      - run:
-          name: Run Tests
-          command: ./gradlew lint test
-      - store_artifacts: # for display in Artifacts: https://circleci.com/docs/2.0/artifacts/
-          path: app/build/reports
-          destination: reports
-      - store_test_results: # for display in Test Summary: https://circleci.com/docs/2.0/collect-test-data/
-          path: app/build/test-results
-      # See https://circleci.com/docs/2.0/deployment-integrations/ for deploy examples
-=======
->>>>>>> ca6f307b
-#         command: sudo chmod +x ./gradlew
-      - run:
-          name: Download Dependencies
-          command: ./gradlew androidDependencies
-      - save_cache:
-          paths:
-            - ~/.gradle
-          key: jars-{{ checksum "build.gradle" }}-{{ checksum  "app/build.gradle" }}
-      - run:
-          name: Run Tests
-          command: ./gradlew lint test
-      - store_artifacts: # for display in Artifacts: https://circleci.com/docs/2.0/artifacts/
-          path: app/build/reports
-          destination: reports
-      - store_test_results: # for display in Test Summary: https://circleci.com/docs/2.0/collect-test-data/
-          path: app/build/test-results
-      # See https://circleci.com/docs/2.0/deployment-integrations/ for deploy examples
 ```
 {% endraw %}
 
@@ -205,14 +151,9 @@
 React Native プロジェクトは、Linux、Android、および macOS の機能を使用して CircleCI 2.0 上でビルドできます。 React Native プロジェクトの例については、GitHub で公開されている [React Native アプリケーションのサンプル](https://github.com/CircleCI-Public/circleci-demo-react-native)を参照してください。
 
 ## Firebase Test Lab を使用したテスト
-<<<<<<< HEAD
-**Note:**: While this portion of the document walks through using a third party tool for testing, CircleCI recommends using the [Android machine image]({{site.baseurl}}/2.0/android-machine-image) for running emulator tests.
-
-=======
->>>>>>> ca6f307b
+{: #testing-with-firebase-test-lab }
+
 **メモ:** `google/cloud-sdk` の代わりに、[Android コンビニエンス イメージ]({{ site.baseurl }}/2.0/circleci-images/#android)の使用を検討してください。
-
-**Note:**: While this portion of the document walks through using a third party tool for testing, CircleCI recommends using the [Android machine image]({{site.baseurl}}/2.0/android-machine-image) for running emulator tests.
 
 To use Firebase Test Lab with CircleCI, first complete the following steps.
 
