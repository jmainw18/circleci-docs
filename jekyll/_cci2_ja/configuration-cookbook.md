--- conflicted
+++ resolved
@@ -153,7 +153,6 @@
 
 ## ソフトウェアの変更を Google Kubernetes Engine (GKE) にデプロイする
 {: #interact-with-google-kubernetes-engine-gke }
-<<<<<<< HEAD
 
 Google Kubernetes Engine (GKE) を利用すると、CI/CD 戦略を自動化して、コードやアプリケーションの更新を顧客にすばやく簡単にデプロイできます。 更新の配信に長い時間はかかりません。 CircleCI は、GKE 固有の CircleCI Orb を開発すると共に、GKE のテクノロジーを活用して、特定のジョブで GKE を操作できるようにしました。 GKE を使用する前に、[Google Kubernetes Engine のドキュメント](https://cloud.google.com/kubernetes-engine/docs/)をご一読ください。
 
@@ -161,14 +160,6 @@
 {: #set-environment-variables }
 The following environment variables need to be set in CircleCI either directly or through a context:
 
-=======
-
-Google Kubernetes Engine (GKE) を利用すると、CI/CD 戦略を自動化して、コードやアプリケーションの更新を顧客にすばやく簡単にデプロイできます。 更新の配信に長い時間はかかりません。 CircleCI は、GKE 固有の CircleCI Orb を開発すると共に、GKE のテクノロジーを活用して、特定のジョブで GKE を操作できるようにしました。 GKE を使用する前に、[Google Kubernetes Engine のドキュメント](https://cloud.google.com/kubernetes-engine/docs/)をご一読ください。
-
-### 環境変数の設定
-{: #set-environment-variables }
-
->>>>>>> c07eaa43
 - `GCLOUD_SERVICE_KEY` (必須)
 - `GOOGLE_PROJECT_ID`
 - `GOOGLE_COMPUTE_ZONE`
@@ -231,22 +222,14 @@
 ## Amazon Elastic Container Service for Kubernetes (Amazon EKS) を使用する
 {: #using-amazon-elastic-container-service-for-kubernetes-amazon-eks }
 
-<<<<<<< HEAD
-CircleCI AWS-EKS orbを使用する場合は、事前にCircleCI Orb Registryページで[AWS-EKS](https://circleci.com/developer/orbs/orb/circleci/aws-eks#quick-start)orbの仕様を確認しておくとよいでしょう。
-=======
 CircleCIでは、Amazon Elastic Kubernetes Service（EKS）と連携して使用できるKubernetes orbを提供しています。このorbでは以下の作業を行うことができます。
->>>>>>> c07eaa43
 
 * EKS クラスタの作成
 * Kubernetes デプロイの作成
 * Helm Chart のインストール
 * コンテナ イメージの更新
 
-<<<<<<< HEAD
-`continuation` Orb の内容の詳細については、当該 Orb のソース コードを [CircleCI Developer Hub](https://circleci.com/developer/orbs/orb/circleci/continuation?version=0.1.2) で閲覧することや、 [ダイナミック コンフィグの FAQ]({{ site.baseurl }}/ja/2.0/dynamic-config#dynamic-config-faqs) を参照することで確認できます。
-=======
 CircleCI AWS-EKS orbを使用する場合は、事前にCircleCI Orb Registryページで[AWS-EKS](https://circleci.com/developer/orbs/orb/circleci/aws-eks#quick-start)orbの仕様を確認しておくとよいでしょう。
->>>>>>> c07eaa43
 
 ### EKS クラスタを作成する
 {: #create-an-eks-cluster }
@@ -421,10 +404,6 @@
           message: Pending approval
           webhook: webhook
 ```
-<<<<<<< HEAD
-=======
-
->>>>>>> c07eaa43
 In the above example, note that you first need to invoke the `circleci/slack@x.y.z` orb before running your workflow, which then enables you to send your notification with its associated `message` and `webhook`.
 
 There are several parameters for you to customize your Slack notifications that aren't shown here. For more detailed information about this orb and its functionality, refer to the Slack orb in the [CircleCI Orb Registry](https://circleci.com/developer/orbs/orb/circleci/slack).
@@ -645,11 +624,7 @@
 
 **注意:** 1 個の `config.yml` でダイナミック コンフィグの機能を使用して実行できるワークフローの数は 1 に制限されています。 このセットアップ ワークフローには後続のワークフローを起動するためのワンタイム トークンが割り当てられます。 このセットアップ ワークフローはカスケードしないため、後続のワークフローが独自にさらに後に続くワークフローを起動することはできません。
 
-<<<<<<< HEAD
-For a more in-depth explanation of what the `continuation` orb does, review the orb's source code in the [CircleCI Developer Hub](https://circleci.com/developer/orbs/orb/circleci/continuation?version=0.1.2) or review the [Dynamic configuration FAQ]({{ site.baseurl }}/2.0/dynamic-config#dynamic-config-faqs).
-=======
 `continuation` Orb の内容の詳細については、当該 Orb のソース コードを [CircleCI Developer Hub](https://circleci.com/developer/orbs/orb/circleci/continuation?version=0.1.2) で閲覧することや、 [ダイナミック コンフィグの FAQ]({{ site.baseurl }}/ja/2.0/dynamic-config#dynamic-config-faqs) を参照することで確認できます。
->>>>>>> c07eaa43
 
 ### 変更されたファイルに基づいて特定の`ワークフロー`または`ステップ`を実行する
 {: #execute-specific-workflows-or-steps-based-on-which-files-are-modified }
@@ -861,16 +836,9 @@
           matrix:
             parameters:
               os: [linux, windows, macos]
-<<<<<<< HEAD
-
+    
 
 The expanded version of this matrix runs the following list of jobs under the `all-tests` workflow:
-```
-=======
-    
->>>>>>> c07eaa43
-
-The expanded version of this matrix runs the following list of jobs under the `all-tests` workflow:
 
 ```
     test-13.13.0-macos
