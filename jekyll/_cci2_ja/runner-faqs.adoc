---
version:
- Cloud
---
= CircleCI ランナーに関してよく寄せられるご質問
:page-layout: classic-docs
:page-liquid:
:icons: font
:toc: macro
:toc-title:

<<<<<<< HEAD
このページでは、CircleCI ランナーに関してよく寄せられるご質問への回答を解説します。
=======
This page answers frequently asked questions for the CircleCI runner product.
>>>>>>> 8c6880a7

toc::[]

== What is the security model for the CircleCI runner?

When installing CircleCI runner you will be able to choose the user that executes jobs. It is up to you to ensure this user only has permissions you are comfortable letting jobs use. 

NOTE: Allowing jobs to access a docker daemon is equivalent to providing root access to the machine.

== How do I install dependencies needed for my jobs?

There are two main approaches available for installing dependencies:

* Allow the jobs to install their own dependencies

This approach is the most flexible, but will require providing the jobs sufficient privileges to install tools or install the tools in a non-overlapping manner (eg. into the working directory).

* Pre-install dependencies on the runner machine

This approach is the most secure; however, this means that if the job’s dependencies change, the runner machine must be reconfigured.

== What connectivity is required?

In order to connect back to CircleCI to receive and execute jobs, outbound HTTPS connections to `runner.circleci.com`, `circleci-binary-releases.s3.amazonaws.com` are required.

NOTE: No inbound connectivity is required by runner. Any other required connectivity is dependent on the content of the jobs themselves.

CAUTION: Using the checkout step will require access to your VCS provider. Using the cache, workspace or artifact features will require outbound HTTPS connections to `circle-production-customer-artifacts.s3.amazonaws.com`.

== How do caching and workspaces and artifacts work with CircleCI runner?

Caches and workspaces and artifacts will be stored in the us-east-1 region of S3. If your runners are not in this region then you may see reduced performance. Although CircleCI is not currently charging for runner usage, you may be charged for data transfer and storage in the future.

If you would prefer to take complete control of artifact storage, CircleCI recommends you avoid the built-in steps and uploading the artifacts directly to your chosen storage backend.

== What are the best practices for managing state between jobs?

<<<<<<< HEAD
ランナー自体には、この点に関する厳格な決まりはありません。 ジョブごとに専用の作業ディレクトリを作成し、後で削除するようランナーを構成できますが、必須ではありません。 デフォルトでは、作業ディレクトリの外にファイルを配置することは制限されていません。
=======
The runner itself is unopinionated about this. Runner can be configured to give each job a unique working directory and clean it up afterwards - but this is optional. And by default, nothing restricts the job from placing files outside of it's working directory.
>>>>>>> 8c6880a7

In general CircleCI recommends jobs rely on as little state as possible to improve their reproducibility. An effective way to accomplish this is to put cleanup steps at the start of a job so they are guaranteed to run regardless of what happened to a previous job.

It may be possible to reduce build times by making use of caches that persist on the host between jobs, however this is a trade-off against reproducibility - and may also lead to disks filling up over time.

== Can I run multiple agents on a single host?

Yes, by running multiple replicas of the `launch-agent` with unique names, it is possible to run as many agents (and therefore jobs) on a single host as you want. However, care must be taken to ensure that these jobs are sufficiently isolated from each other that they do not conflict if run at the same time.<|MERGE_RESOLUTION|>--- conflicted
+++ resolved
@@ -9,11 +9,7 @@
 :toc: macro
 :toc-title:
 
-<<<<<<< HEAD
 このページでは、CircleCI ランナーに関してよく寄せられるご質問への回答を解説します。
-=======
-This page answers frequently asked questions for the CircleCI runner product.
->>>>>>> 8c6880a7
 
 toc::[]
 
@@ -51,11 +47,7 @@
 
 == What are the best practices for managing state between jobs?
 
-<<<<<<< HEAD
 ランナー自体には、この点に関する厳格な決まりはありません。 ジョブごとに専用の作業ディレクトリを作成し、後で削除するようランナーを構成できますが、必須ではありません。 デフォルトでは、作業ディレクトリの外にファイルを配置することは制限されていません。
-=======
-The runner itself is unopinionated about this. Runner can be configured to give each job a unique working directory and clean it up afterwards - but this is optional. And by default, nothing restricts the job from placing files outside of it's working directory.
->>>>>>> 8c6880a7
 
 In general CircleCI recommends jobs rely on as little state as possible to improve their reproducibility. An effective way to accomplish this is to put cleanup steps at the start of a job so they are guaranteed to run regardless of what happened to a previous job.
 
