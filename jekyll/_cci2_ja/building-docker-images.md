---
layout: classic-docs
title: "Docker コマンドの実行手順"
short-title: "Docker コマンドの実行手順"
description: "Docker イメージをビルドし、リモート サービスにアクセスする方法"
order: 55
version:
  - Cloud
  - Server v2.x
---

他の場所にデプロイしたり、高度なテストを行ったりするための Docker イメージのビルド方法や、リモート Docker 環境でサービスを開始する方法について説明します。

* 目次
{:toc}

## 概要
{: #overview }

デプロイする Docker イメージを作成するには、セキュリティのために各ビルドに独立した環境を作成する特別な `setup_remote_docker` キーを使用する必要があります。 この環境はリモートで、完全に隔離され、Docker コマンドを実行するように構成されています。 ジョブで `docker` または `docker-compose` のコマンドが必要な場合は、`.circleci/config.yml` に `setup_remote_docker` ステップを追加します。

```yaml
jobs:
  build:
    steps:
      # ... アプリのビルド・テストに関する記述 ...

      - setup_remote_docker
```

`setup_remote_docker` が実行されるとリモート環境が作成され、現在の[プライマリ コンテナ]({{ site.baseurl }}/2.0/glossary/#primary-container)は、それを使用するように構成されます。 これで、使用するすべての Docker 関連コマンドが、この新しい環境で安全に実行されます。

**メモ:** `setup_remote_docker` キーは、プライマリ Executor を *Docker コンテナ*とするよう指定した設定ファイルで使用することが想定されています。 Executor が `machine` または `macos` の場合 (および設定ファイルで Docker コマンドを使用する場合)、`setup_remote_docker` キーを使用する必要は**ありません**。

### 仕様
リモート Docker 環境の技術仕様は以下のとおりです (CircleCI Server をお使いの場合は、システム管理者にお問い合わせください)。
{:.no_toc}

The Remote Docker Environment has the following technical specifications (for CircleCI Server installations, contact the systems administrator for specifications):

| CPU 数 | プロセッサー                    | RAM  | HD    |
| ----- | ------------------------- | ---- | ----- |
| 2     | Intel(R) Xeon(R) @ 2.3GHz | 8 GB | 100GB |
{: class="table table-striped"}

### 例
{: #example }
{:.no_toc}

以下の `circle-dockup.yml` 設定ファイルの例に示すように、https://github.com/outstand/docker-dockup などのバックアップ・復元用イメージを使用してコンテナをスピンアップすることもできます。

```yaml
version: 2
jobs:
 build:
   machine: true
   steps:
     - checkout
     # UI に格納された認証情報とプライベート Docker イメージを
     # 使用して、固有 DB を開始します
     - run: |
         echo "$DOCKER_PASS" | docker login --username $DOCKER_USER --password-stdin
         docker run -d --name db company/proprietary-db:1.2.3

     # アプリケーション イメージをビルドします

     - run: docker build -t company/app:$CIRCLE_BRANCH .

     # イメージをデプロイします

     - run: docker push company/app:$CIRCLE_BRANCH
```

以下の `circle-dockup.yml` 設定ファイルの例に示すように、https://github.com/outstand/docker-dockup などのバックアップ・復元用イメージを使用してコンテナをスピンアップすることもできます。

<!-- markdownlint-disable MD046 -->
{% highlight yaml linenos %}
<<<<<<< HEAD
ジョブで特定の Docker バージョンが必要な場合は、`version` 属性でバージョンを設定できます。
=======
version: 2.1 jobs: build: docker: - image: circleci/golang:1.15 auth: username: mydockerhub-user password: $DOCKERHUB_PASSWORD  # context / project UI env-var reference steps: - checkout # ... steps for building/testing app ...
>>>>>>> ca6f307b

      - setup_remote_docker:
          version: 19.03.13
          docker_layer_caching: true
    
      # Docker イメージをビルドしプッシュします
    
      - run: |
          TAG=0.1.$CIRCLE_BUILD_NUM
          docker build -t CircleCI-Public/circleci-demo-docker:$TAG .
          echo $DOCKER_PASS | docker login -u $DOCKER_USER --password-stdin
          docker push CircleCI-Public/circleci-demo-docker:$TAG
{% endhighlight %}
<!-- markdownlint-enable MD046 -->

**メモ:** `version` キーは、現在 CircleCI Server 環境ではサポートされていません。 お使いのリモート Docker 環境にインストールされている Docker バージョンについては、システム管理者にお問い合わせください。

```
      # Alpine ベースのイメージに APK でインストールします

      - run:
          name: Docker クライアントのインストール
          command: apk add docker-cli
```

Let’s break down what’s happening during this build’s execution:

1. すべてのコマンドが[プライマリ コンテナ]({{ site.baseurl }}/2.0/glossary/#primary-container)で実行されます。 (5 行目)
2. `setup_remote_docker` が呼び出されると、新しいリモート環境が作成され、それを使用するようにプライマリ コンテナが構成されます。 Docker 関連のコマンドもすべてプライマリ コンテナで実行されますが、イメージのビルドおよびプッシュとコンテナの実行はリモート Docker Engine で行われます。 (10 行目)
3. ここで [Docker レイヤー キャッシュ]({{ site.baseurl }}/2.0/glossary/#docker-layer-caching) (DLC) を有効化して、イメージのビルドを高速化します (**メモ:** `docker_layer_caching: true` オプションは、[Performance プランと Custom プラン](https://circleci.com/ja/pricing/)で提供され、Free プランでは提供されません。 また、DLC は CircleCI Server で利用できます)。 (11 行目)
4. プロジェクト環境変数を使用して、Docker Hub の認証情報を格納します。 (17 行目)

## Docker のバージョン
{: #docker-version }

To specify the Docker version, you can set it as a `version` attribute:

```
      - setup_remote_docker:
          version: 18.06.0-ce
```

CircleCI は複数の Docker バージョンをサポートしており、デフォルトでは `17.09.0-ce` が使用されます。 以下に、サポートされている安定版とエッジ版を示します。

- `17.03.0-ce`
- `17.05.0-ce`
- `17.06.0-ce`
- `17.06.1-ce`
- `17.07.0-ce`
- `19.03.8`
- `18.09.3`
- `17.09.0-ce` (default)

<!---
Consult the [Stable releases](https://download.docker.com/linux/static/stable/x86_64/) or [Edge releases](https://download.docker.com/linux/static/edge/x86_64/) for the full list of supported versions.
--->

**Note:** The `version` key is not currently supported on CircleCI Server installations. Contact your system administrator for information about the Docker version installed in your remote Docker environment.

## 環境の分離
{: #separation-of-environments }
ジョブと[リモート Docker]({{ site.baseurl }}/2.0/glossary/#remote-docker) は、独立した環境で実行されます。 したがって、ジョブ実行用に指定している Docker コンテナは、リモート Docker で実行されているコンテナと直接やり取りできません。

### サービスへのアクセス
{: #accessing-services }
{:.no_toc}

リモート Docker でサービスを開始してプライマリ コンテナから直接 ping することや、リモート Docker 内のサービスに ping できるプライマリ コンテナを開始することは**できません**。 これを解決するには、リモート Docker から同じコンテナを通してサービスとやり取りする必要があります。

```
#...
      - run:
          name: "サービスの開始および実行チェック"
          command: |
            docker run -d --name my-app my-app
            docker exec my-app curl --retry 10 --retry-connrefused http://localhost:8080
#...
```

A different way to do this is to use another container running in the same network as the target container:

```
#...
      - run: |
          docker run -d --name my-app my-app
          docker run --network container:my-app appropriate/curl --retry 10 --retry-connrefused http://localhost:8080
#...
```

### フォルダーのマウント
{: #mounting-folders }
{:.no_toc}

ジョブ空間からリモート Docker 内のコンテナにボリュームをマウントすること (およびその逆) は**できません**。 `docker cp` コマンドを使用して、この 2 つの環境間でファイルを転送することは可能です。 たとえば以下のように、ソース コードから設定ファイルを使用してリモート Docker でコンテナを開始します。

```
version: '2'
services:
 bundler-cache:
   image: outstand/dockup:latest
   command: restore
   container_name: bundler-cache
   tty: true
   environment:
     COMPRESS: 'false'
   volumes:

     - bundler-data:/source/bundler-data
```

次に、以下の CircleCI `.circleci/config.yml` スニペットで `bundler-cache` コンテナにデータを挿入し、バックアップを行います。

```
run: |
  # アプリケーションとコンテナを開始します
  # <code>--rm</code> オプションは使用しません (使用すると、終了時にコンテナが強制終了されます)
  docker run --name app app-image:1.2.3
```

次に、以下の CircleCI `.circleci/config.yml` スニペットで `bundler-cache` コンテナにデータを挿入し、バックアップを行います。

```
version: '2'
services:
 bundler-cache:
   image: outstand/dockup:latest
   command: restore
   container_name: bundler-cache
   tty: true
   environment:
     COMPRESS: 'false'
   volumes:
     - bundler-data:/source/bundler-data
```

Then, the sample CircleCI `.circleci/config.yml` snippets below populate and back up the `bundler-cache` container.

{% raw %}
``` yaml
# CircleCI キャッシュから bundler-data コンテナにデータを挿入します

- restore_cache:
    keys:
      - v4-bundler-cache-{{ arch }}-{{ .Branch }}-{{ checksum "Gemfile.lock" }}
      - v4-bundler-cache-{{ arch }}-{{ .Branch }}
      - v4-bundler-cache-{{ arch }}
- run:
    name: Docker ボリュームへの Bundler キャッシュの復元
    command: |
      NAME=bundler-cache
      CACHE_PATH=~/bundler-cache
      set -x
      mkdir -p $CACHE_PATH
      docker-compose -f docker-compose.yml -f docker/circle-dockup.yml up --no-start $NAME
      docker cp $CACHE_PATH/. $NAME:/backup
      docker-compose -f docker-compose.yml -f docker/circle-dockup.yml up --no-recreate $NAME
      docker rm -f $NAME

# 同じボリュームを CircleCI キャッシュにバックアップします

- run:
    name: Docker ボリュームからの Bundler キャッシュのバックアップ
    command: |
      NAME=bundler-cache
      CACHE_PATH=~/bundler-cache
      set -x
      docker-compose -f docker-compose.yml -f docker/circle-dockup.yml run --name $NAME $NAME backup
      docker cp $NAME:/backup/. $CACHE_PATH
      docker rm -f $NAME
- save_cache:
    key: v4-bundler-cache-{{ arch }}-{{ .Branch }}-{{ checksum "Gemfile.lock" }}
    paths:
      - ~/bundler-cache
```
{% endraw %}

### リモート Docker 環境へのアクセス
{: #accessing-the-remote-docker-environment }

リモート Docker 環境が起動されると、SSH エイリアスが作成され、リモート Docker 仮想マシンに対して SSH 接続できます。 SSH 接続は、ビルドをデバッグする場合や、Docker または VM ファイルシステムの構成を変更する場合に便利です。 リモート Docker 仮想マシンに SSH 接続するには、プロジェクトを構成するジョブ ステップ内で、または SSH 再実行中に、以下を実行します。

```
ssh remote-docker
```

**メモ:** 上記の例は、`docker` Executor で動作しないボリューム マウントを使用する方法を示しています。 この他に、ボリューム マウントが動作する `machine` Executor を使用する方法もあります。

この例は、ryansch のご協力によって作成されました。

## 関連項目
{: #see-also }

[プライマリ コンテナ]({{ site.baseurl }}/2.0/docker-layer-caching/)

[Docker レイヤー キャッシュ]({{ site.baseurl }}/2.0/glossary/#job-space)

[primary-container]({{ site.baseurl }}/2.0/glossary/#primary-container)

[Docker レイヤー キャッシュ]({{ site.baseurl }}/2.0/glossary/#docker-layer-caching)<|MERGE_RESOLUTION|>--- conflicted
+++ resolved
@@ -47,7 +47,7 @@
 {: #example }
 {:.no_toc}
 
-以下の `circle-dockup.yml` 設定ファイルの例に示すように、https://github.com/outstand/docker-dockup などのバックアップ・復元用イメージを使用してコンテナをスピンアップすることもできます。
+以下の例では、`machine`を使って、デフォルトのイメージでDockerイメージを構築する方法を示しています - この場合、リモートDockerを使用する必要はありません。
 
 ```yaml
 version: 2
@@ -71,22 +71,27 @@
      - run: docker push company/app:$CIRCLE_BRANCH
 ```
 
-以下の `circle-dockup.yml` 設定ファイルの例に示すように、https://github.com/outstand/docker-dockup などのバックアップ・復元用イメージを使用してコンテナをスピンアップすることもできます。
+以下の例では、Docker executorを使用して、リモートDockerで、[demo docker project](https://github.com/CircleCI-Public/circleci-demo-docker)のDockerイメージを構築してデプロイしています。
 
 <!-- markdownlint-disable MD046 -->
 {% highlight yaml linenos %}
-<<<<<<< HEAD
-ジョブで特定の Docker バージョンが必要な場合は、`version` 属性でバージョンを設定できます。
-=======
-version: 2.1 jobs: build: docker: - image: circleci/golang:1.15 auth: username: mydockerhub-user password: $DOCKERHUB_PASSWORD  # context / project UI env-var reference steps: - checkout # ... steps for building/testing app ...
->>>>>>> ca6f307b
+version: 2.1
+jobs:
+  build:
+    docker:
+      - image: circleci/golang:1.15
+        auth:
+          username: mydockerhub-user
+          password: $DOCKERHUB_PASSWORD  # context / project UI env-var reference
+    steps:
+      - checkout
+      # ... steps for building/testing app ...
 
       - setup_remote_docker:
           version: 19.03.13
           docker_layer_caching: true
-    
-      # Docker イメージをビルドしプッシュします
-    
+
+      # build and push Docker image
       - run: |
           TAG=0.1.$CIRCLE_BUILD_NUM
           docker build -t CircleCI-Public/circleci-demo-docker:$TAG .
