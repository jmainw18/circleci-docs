---
layout: classic-docs
title: "設定ファイルの概要"
description: "CircleCI 2.0 設定ファイルのランディング ページ"
version:
  - Cloud
  - Server v2.x
---

このガイドでは、簡単なステップに沿って、CircleCI で作業の中心となる `config.yml` の概要を説明していきます。

* 目次
{:toc}

## CircleCI 設定ファイル入門
{: #getting-started-with-circleci-config }
{:.no_toc}

このガイドでは、初めに CircleCI が `config.yml` をどのように見つけて実行するか、さまざまな作業にシェル コマンドをどのように使用できるかを説明します。 次に、`config.yml` がどのようにコードとやり取りしてビルドを開始するかを概説します。 さらに、Docker コンテナを使用して、必要とする環境で正確に実行する方法についても説明します。 最後に、ワークフローについて簡単に説明し、ビルド、テスト、セキュリティ スキャン、承認ステップ、デプロイをオーケストレーションする方法について学びます。

CircleCI は *Configuration as Code* を貫いています。  そのため、ビルドからデプロイまでのデリバリー プロセス全体が `config.yml` という 1 つのファイルを通じてオーケストレーションされます。  `config.yml` ファイルは、プロジェクトの最上部にある `.circleci` というフォルダーに置かれます。  CircleCI の設定ファイルでは YAML 構文を使用します。 基本事項については、「[YAML の記述]({{ site.baseurl }}/ja/2.0/writing-yaml/)」を参照してください。


## パート 1: すべてはシェルから始まる
{: #part-one-hello-its-all-about-the-shell }
それでは、始めましょう。  CircleCI では、必要なあらゆる処理を実行できるオンデマンドのシェルを提供することで、強力なエクスペリエンスを実現しています。  パート 1 では、最初のビルドのセットアップとシェル コマンドの実行が簡単に行えることを説明します。

1. まだ登録がお済みでない場合は、CircleCI にアクセスして登録し、GitHub または Bitbucket を選択してください。 GitHub Marketplace からの登録も可能です。
2. 管理するプロジェクトが追加されていることを確認します。
3. プロジェクトの master ブランチの最上部に `.circleci` フォルダーを追加します。  必要に応じて master 以外のブランチで試してみることも可能です。  フォルダー名は、必ずピリオドで始めてください。  これは .circleci 形式の特別なフォルダーです。
4. .circleci フォルダーに `config.yml` ファイルを追加します。
5. 以下の内容を `config.yml` ファイルに追加します。

{% highlight yaml linenos %}
<<<<<<< HEAD
version: 2.1 jobs: build: docker: - image: alpine:3.7 steps: - run: name: The First Step command: | echo 'Hello World!' echo 'This is the delivery pipeline'
=======
version: 2.1
jobs:
  build:
    docker:
      - image: alpine:3.7
    steps:
      - run:
          name: The First Step
          command: |
            echo 'Hello World!'
            echo 'This is the delivery pipeline'
>>>>>>> c07eaa43
{% endhighlight %}

設定ファイルをチェックインし、実行を確認します。  ジョブの出力は、CircleCI アプリケーションで確認できます。

### 学習ポイント
{: #learnings }
{:.no_toc}

CircleCI 設定ファイルの構文はとても明快です。  特につまづきやすいポイントと言えば、インデントでしょう。  インデントの設定は必ず統一するように注意してください。  設定ファイルでよくある間違いはこれだけです。  それぞれの行について詳しく見ていきましょう。

- 行 1: 使用している CircleCI プラットフォームのバージョンを示します。 `2.1` が最新のバージョンです。
- 行 2、3: `jobs` レベルには、任意の名前が付いた子のコレクションが含まれます。  `build` は、`jobs` コレクション内の最初の名前付き子です。  この例では、`build` は唯一のジョブでもあります。
- 行 6、7: `steps` コレクションは、`run` ディレクティブの順序付きリストです。  各 `run` ディレクティブは、宣言された順に実行されます。
- 行 8: `name` 属性は、警告、エラー、出力などを返す際に便利な組織的情報を提供します。  `name` は、ビルド プロセス内のアクションとしてわかりやすいものにする必要があります。
- 行 9 ～ 11: ここで特別なコードを使います。  `command` 属性は、行う作業を表すシェル コマンドのリストです。  最初のパイプ `|` は、複数行のシェル コマンドがあることを示します。  行 10 はビルド シェルに「`Hello World!`」を出力し、行 11 は「`This is the delivery pipeline`」を出力します。

## パート 2: ビルドのための情報と準備
{: #part-two-info-and-preparing-to-build }
That was nice but let’s get real.  Delivery graphs start with code.  In this example we will add a few lines that will get your code and then list it.  We will also do this in a second run.

1. まだパート 1 の手順を実行していない場合は、パート 1 を完了して、簡単な `.circleci/config.yml` ファイルをプロジェクトに追加してください。

2. CircleCI では、簡略化されたコマンドが数多く提供されており、これらを使用すると複雑な操作がとても簡単になります。  ここでは、`checkout` コマンドを追加しましょう。  このコマンドは、後続のステップで使用するためのブランチ コードを自動的に取得します。

3. 次に、2 つ目の `run` ステップを追加し、`ls -al` を実行して、すべてのコードが利用可能であることを確認します。


{% highlight yaml linenos %}
<<<<<<< HEAD
version: 2.1 jobs: build: docker: - image: alpine:3.7 steps: - checkout - run: name: The First Step command: | echo 'Hello World!' echo 'This is the delivery pipeline'

=======
version: 2.1
jobs:
  build:
    docker:
      - image: alpine:3.7
    steps:
      - checkout
      - run:
          name: The First Step
          command: |
            echo 'Hello World!'
            echo 'This is the delivery pipeline'
>>>>>>> c07eaa43
      - run:
          name: Code Has Arrived
          command: |
            ls -al
            echo '^^^That should look familiar^^^'
{% endhighlight %}


### 学習ポイント
{: #learnings }
{:.no_toc}
Although we’ve only made two small changes to the config, these represent significant organizational concepts.

- 行 7: `checkout` コマンドは、ジョブにコンテキストを与える、組み込みの予約語の一例です。  この例では、ビルドを開始できるように、このコマンドがコードをプル ダウンします。
- 行 13 ～ 17: `build` ジョブの 2 つ目の run は、チェックアウトの内容を (`ls -al` で) リストします。  これで、ブランチを操作できるようになります。

## パート 3: 処理の追加
{: #part-three-thats-nice-but-i-need }
コード ベースやプロジェクトは 1 つひとつ異なります。  それは問題ではありません。  多様性を認めています。  そうした理由から、CircleCI ではユーザーが好みのマシンや Docker コンテナを使用できるようにしています。  ここでは、ノードを利用可能にしたコンテナで実行する例を示します。  他にも macOS マシン、java コンテナ、GPU を利用するケースが考えられます。

1. このセクションでは、パート 1、2 のコードをさらに発展させます。  前のパートがまだ完了していない場合は、少なくともパート 1 を完了し、ブランチに作業中の `config.yml` ファイルを置いてください。

2. ここで行うのはとてもシンプルですが、驚くほど強力な変更です。  ビルド ジョブに使用する Docker イメージへの参照を追加します。


{% highlight yaml linenos %}
<<<<<<< HEAD
version: 2.1 jobs: build: # pre-built images: https://circleci.com/docs/2.0/circleci-images/ docker: - image: circleci/node:14-browsers steps: - checkout - run: name: The First Step command: | echo 'Hello World!' echo 'This is the delivery pipeline'

=======
version: 2.1
jobs:
  build:
    # pre-built images: https://circleci.com/docs/2.0/circleci-images/
    docker:
      - image: circleci/node:14-browsers
    steps:
      - checkout
      - run:
          name: The First Step
          command: |
            echo 'Hello World!'
            echo 'This is the delivery pipeline'
>>>>>>> c07eaa43
      - run:
          name: Code Has Arrived
          command: |
            ls -al
            echo '^^^That should look familiar^^^'
<<<<<<< HEAD
    
=======
>>>>>>> c07eaa43
      - run:
          name: Running in a Unique Container
          command: |
            node -v
{% endhighlight %}

We also added a small `run` block that demonstrates we are running in a node container.

### 学習ポイント
{: #learnings }
{:.no_toc}

設定ファイルに加えた上記の 2 つの変更は、作業をどのように実行するかに大きな影響を与えます。  実行環境をアップグレード、実験、または調整するために特別なコードやアクロバティックな操作は必要なく、Docker コンテナをジョブに関連付けてから、コンテナでジョブを動的に実行するだけです。  小さな変更を行うだけで、Mongo 環境を劇的にアップグレードしたり、基本イメージを拡大・縮小したり、さらには言語を変更することもできます。

- 行 4: yml のインライン コメントです。  どのようなコード単位でも同じですが、設定ファイルが複雑になるほど、コメントの利便性が高くなります。
- 行 5、6: ジョブに使用する Docker イメージを示します。  設定ファイルには複数のジョブを含めることができるため (次のセクションで説明)、設定ファイルの各部分をそれぞれ異なる環境で実行することも可能です。  たとえば、シン Java コンテナでビルド ジョブを実行してから、ブラウザーがプリインストールされたコンテナを使用してテスト ジョブを実行できます。 この例では、ブラウザーや他の便利なツールが既に組み込まれている [CircleCI 提供のビルド済みコンテナ]({{ site.baseurl }}/2.0/circleci-images/)を使用します。
- 行 19 ～ 22: コンテナで使用できるノードのバージョンを返す run ステップを追加します。 CircleCI のビルド済みのコンビニエンス イメージにある別のコンテナや、Docker Hub のパブリック コンテナなどを使用して、いろいろ試してみてください。

## パート 4: 開始の承認
{: #part-four-approved-to-start }
ここまでは問題ありませんね。  少し時間を取って、オーケストレーションについてご説明しましょう。  この例では、1 つずつの変更ではなく、分析に時間をかけます。 CircleCI のワークフロー モデルは、先行ジョブのオーケストレーションに基づいています。  ワークフローの定義に使用される予約語が `requires` であるのはこのためです。  ジョブの開始は、常に、先行するジョブが正常に完了することで定義されます。  たとえば、[A, B, C] のようなジョブ ベクトルは、ジョブ B およびジョブ C がそれぞれ先行するジョブを必要とすることで実装されます。  ジョブ A は直ちに開始されるため、requires ブロックを持ちません。 たとえば、ジョブ A は直ちに開始されますが、B には A が必要であり、C には B が必要です。

以下の例では、ビルドをトリガーするイベントは、`Hello-World` を直ちに開始します。  残りのジョブは待機します。  `Hello-World` が完了すると、`I-Have-Code` と `Run-With-Node` の両方が開始します。  `I-Have-Code` と `Run-With-Node` はいずれも、開始前に `Hello-World` が正常に完了することが求められているためです。  次に、`I-Have-Code` と `Run-With-Node` の両方が完了すると、`Hold-For-Approval` という承認ジョブが利用可能になります。  `Hold-For-Approval` ジョブは、他のジョブとは少し異なります。  このジョブは、ワークフローの続行を許可するための手動操作を示しています。  ユーザーが (CircleCI UI または API から) ジョブを承認するまでワークフローが待機している間、すべての状態は、元のトリガー イベントに基づいて維持されます。  承認ジョブは早めに完了することが推奨されますが、実際には数時間、長いときは数日かかってしまう場合もあります。 手動操作によって `Hold-For-Approval` が完了すると、最後のジョブ `Now-Complete` が実行されます。

ジョブ名はすべて任意です。  このため、複雑なワークフローを作成する必要がある場合にも、他の開発者が `config.yml` のワークフローの内容を理解しやすいよう、単純明快な名前を付けておくことができます。


{% highlight yaml linenos %}
<<<<<<< HEAD
version: 2.1 jobs: Hello-World: docker: - image: alpine:3.7 steps: - run: name: Hello World command: | echo 'Hello World!' echo 'This is the delivery pipeline' I-Have-Code: docker: - image: alpine:3.7 steps: - checkout - run: name: Code Has Arrived command: | ls -al echo '^^^That should look familiar^^^' Run-With-Node: docker: - image: circleci/node:14-browsers steps: - run: name: Running In A Container With Node command: | node -v Now-Complete: docker: - image: alpine:3.7 steps: - run: name: Approval Complete command: | echo 'Do work once the approval has completed'

workflows: version: 2 Example_Workflow: jobs:
=======
version: 2.1
jobs:
  Hello-World:
    docker:
      - image: alpine:3.7
    steps:
      - run:
          name: Hello World
          command: |
            echo 'Hello World!'
            echo 'This is the delivery pipeline'
  I-Have-Code:
    docker:
      - image: alpine:3.7
    steps:
      - checkout
      - run:
          name: Code Has Arrived
          command: |
            ls -al
            echo '^^^That should look familiar^^^'
  Run-With-Node:
    docker:
      - image: circleci/node:14-browsers
    steps:
      - run:
          name: Running In A Container With Node
          command: |
            node -v
  Now-Complete:
    docker:
      - image: alpine:3.7
    steps:
      - run:
          name: Approval Complete
          command: |
            echo 'Do work once the approval has completed'
>>>>>>> c07eaa43

workflows:
 version: 2
 Example_Workflow:
   jobs:
     - Hello-World
     - I-Have-Code:
         requires:
           - Hello-World
     - Run-With-Node:
         requires:
           - Hello-World
     - Hold-For-Approval:
         type: approval
         requires:
           - Run-With-Node
           - I-Have-Code
     - Now-Complete:
         requires:
           - Hold-For-Approval

{% endhighlight %}

### 学習ポイント
{: #learnings }
{:.no_toc}

これで、手動ゲートを含むワークフローを作成して手間のかかる部分を管理する方法を理解できました。

- 行 3: `Hello World!` を出力するコマンドが、「Hello-World」という名前の 1 つの完全なジョブになっています。
- 行 12: コードを取得するコマンドは、`I-Have-Code` というジョブになっています。
- 行 22: CircleCI のビルド済みイメージを使用するノードの例は、`Run-With-Node` と名付けられています。
- 行 30: ここに追加されているジョブの動作内容は `Hello-World` と同じですが、ワークフロー スタンザの行 57 で指定されているとおり、承認が完了するまで実行されません。
- 行 39 ～ 57: 設定ファイルにワークフローが追加されています。  ここまでの例で CircleCI エンジンは、設定ファイルには単一ジョブのワークフローが含まれているものとして解釈していました。  ここでは、明確さを維持するために、実行するワークフローを記述しています。 このワークフローには、いくつかの便利な機能が使用されています。 `requires` ステートメントは、そのジョブが開始する前に正常に完了していなければならない先行ジョブのリストを示します。  この例では、`Hold-For-Approval` がアクティブになるには、その前に `I-Have-Code` と `Run-With-Node` の両方が完了する必要があります。  また、`I-Have-Code` と `Run-With-Node` はどちらも `Hello-World` に依存していますが、相互には依存していません。 つまり、この 2 つのジョブは、`Hello-World` が完了するとすぐに、並列して実行されます。  直接相互依存していない複数のジョブがあり、実時間を短縮したい場合に、便利な機能です。
- 行 50、51: ほとんどのジョブは汎用です。  しかし、このジョブにはタイプがあります。  この場合、タイプは `approval` で、ユーザーが CircleCI API または UI からビルドを完了させるためのアクションを行うことを要求します。 承認ジョブを間に挟むことで、ダウンストリーム ジョブの実行に先立って承認または管理する必要があるゲートを作成できます。


上記の例は、CircleCI 設定ファイルから利用できるいくつかの機能について、初心者向けのガイドを提供することを目的としたものです。  この他にも多くの機能が提供されています。  ドキュメントの他のページを参照してください。  スケジュールされたジョブ、ワークスペース、アーティファクトなどにはすべて、このページで説明した概念が応用されていることがおわかりいただけると思います。  さらに理解を深めて、CI/CD の自動化を進めていきましょう。

## 関連項目
{: #see-also }
{:.no_toc}

[Configuring CircleCI]({{ site.baseurl }}/ja/2.0/configuration-reference/)<|MERGE_RESOLUTION|>--- conflicted
+++ resolved
@@ -32,9 +32,6 @@
 5. 以下の内容を `config.yml` ファイルに追加します。
 
 {% highlight yaml linenos %}
-<<<<<<< HEAD
-version: 2.1 jobs: build: docker: - image: alpine:3.7 steps: - run: name: The First Step command: | echo 'Hello World!' echo 'This is the delivery pipeline'
-=======
 version: 2.1
 jobs:
   build:
@@ -46,7 +43,6 @@
           command: |
             echo 'Hello World!'
             echo 'This is the delivery pipeline'
->>>>>>> c07eaa43
 {% endhighlight %}
 
 設定ファイルをチェックインし、実行を確認します。  ジョブの出力は、CircleCI アプリケーションで確認できます。
@@ -75,10 +71,6 @@
 
 
 {% highlight yaml linenos %}
-<<<<<<< HEAD
-version: 2.1 jobs: build: docker: - image: alpine:3.7 steps: - checkout - run: name: The First Step command: | echo 'Hello World!' echo 'This is the delivery pipeline'
-
-=======
 version: 2.1
 jobs:
   build:
@@ -91,7 +83,6 @@
           command: |
             echo 'Hello World!'
             echo 'This is the delivery pipeline'
->>>>>>> c07eaa43
       - run:
           name: Code Has Arrived
           command: |
@@ -118,10 +109,6 @@
 
 
 {% highlight yaml linenos %}
-<<<<<<< HEAD
-version: 2.1 jobs: build: # pre-built images: https://circleci.com/docs/2.0/circleci-images/ docker: - image: circleci/node:14-browsers steps: - checkout - run: name: The First Step command: | echo 'Hello World!' echo 'This is the delivery pipeline'
-
-=======
 version: 2.1
 jobs:
   build:
@@ -135,16 +122,11 @@
           command: |
             echo 'Hello World!'
             echo 'This is the delivery pipeline'
->>>>>>> c07eaa43
       - run:
           name: Code Has Arrived
           command: |
             ls -al
             echo '^^^That should look familiar^^^'
-<<<<<<< HEAD
-    
-=======
->>>>>>> c07eaa43
       - run:
           name: Running in a Unique Container
           command: |
@@ -173,11 +155,6 @@
 
 
 {% highlight yaml linenos %}
-<<<<<<< HEAD
-version: 2.1 jobs: Hello-World: docker: - image: alpine:3.7 steps: - run: name: Hello World command: | echo 'Hello World!' echo 'This is the delivery pipeline' I-Have-Code: docker: - image: alpine:3.7 steps: - checkout - run: name: Code Has Arrived command: | ls -al echo '^^^That should look familiar^^^' Run-With-Node: docker: - image: circleci/node:14-browsers steps: - run: name: Running In A Container With Node command: | node -v Now-Complete: docker: - image: alpine:3.7 steps: - run: name: Approval Complete command: | echo 'Do work once the approval has completed'
-
-workflows: version: 2 Example_Workflow: jobs:
-=======
 version: 2.1
 jobs:
   Hello-World:
@@ -215,7 +192,6 @@
           name: Approval Complete
           command: |
             echo 'Do work once the approval has completed'
->>>>>>> c07eaa43
 
 workflows:
  version: 2
