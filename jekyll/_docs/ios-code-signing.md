---
layout: classic-docs
title: Set up code signing for iOS projects
short-title: iOS code signing
categories: [how-to]
description: Setting up code signing for iOS projects
last_updated: March 2nd, 2016
---

## Quick start guide

To get code signing working for your iOS app using our automated code
signing support, you would need to do the following:

1. Upload your `.P12` file in **Project Settings > iOS Code Signing**.
2. Add your provisioning profile (`.mobileprovision`) file to your repo.
3. Set `GYM_CODE_SIGNING_IDENTITY` to match your code-signing identity, i.e.
`iPhone Distribution: Acme Inc.`.
4. Build with `gym` and deploy with `ipa`.

## Background: Code Signing Process

The code-signing process for iOS apps can seem difficult at first, but
once familiar with the concepts the process is less daunting.

There are 2 necessary items for signing an app:

* A provisioning profile (`.mobileprovision`)
* A corresponding developer private-key (`.p12`).

With these 2 files, and an Xcode project the goal is to produce 2 files:

* A signed application (`.ipa`)
* A debug symbols archive (`.app.dSYM.zip`).

The `.ipa` file is the application file that can be distributed to your
testers using a service such as
[Crashlytics Beta](http://try.crashlytics.com/beta/)
or [Hockey App](https://hockeyapp.net/).
The debug symbols file will be used by your distribution service of choice
to produce call-stacks helping you to debug any crashes in your app that
testers encounter.

### OS X circle Keychain
When signing an app, Xcode will look in any
[keychains](https://developer.apple.com/library/mac/documentation/Darwin/Reference/ManPages/man1/security.1.html)
on the machine to find the necessary credentials.

When you build on CircleCI, a new keychain named `circle.keychain` is
created. The password for this keychain is `circle`. This keychain is
unlocked for the duration of the build, and it is added to the default
search path, so any credentials stored in this keychain are available to
Xcode.

Any P12 certificates that you upload to CircleCI in Project Settings
will be added to `circle.keychain` before your build begins. Any
Provisioning Profiles files that are found in your repository will also
be added to `circle.keychain`.

### 1. Install Fastlane tools locally
This guide assumes that you are developing on a Mac running OS X. The
first step is to install the Fastlane tools13. If you are using the
system Ruby, you can install using

```
sudo gem install fastlane
```

Or if you are using a Ruby installed using [Homebrew](http://brew.sh/)
you can install as the current user:

```
gem install fastlane
```

The tools take a few minutes to install, so a little patience is
required. For more information check out the [Fastlane installation
<<<<<<< HEAD
guide](https://github.com/fastlane/fastlane/blob/master/docs/Guide.md/#fastlane)
=======
documentation](https://github.com/fastlane/fastlane/#installation)
>>>>>>> 4f0bb0dc

### 2. Create and Upload a Code Signing Certificate

To create a code signing certificate and keys we will use the `cert`
Fastlane tool. Open a terminal in the root of the repository and run the
following commands:

    $ mkdir certificates
    $ cert --output_path certificates

This will create 3 files in the `certificates` directly, all named after
the certificate. In my case the certificate is named `NK5Z971JCM` but
this will be different for each project.

    $ ls certificates

    NK5Z971JCM.cer
    NK5Z971JCM.certSigningRequest
    NK5Z971JCM.p12

The `.certSigningRequest` and `.cer` files are not needed to sign your
app using CircleCI. You can delete these files if you have no need for
them. The `.p12` file is the private ket for your code-signing identity.

You can now upload the `.p12` file to your project on CircleCI in
`Project Settings` > `iOS Code Signing`. When your build runs this `p12`
file will be added to the `circle` keychain automatically.

![The code signing section in the project settings]({{ site.baseurl }}/assets/img/docs/code-signing-settings-section.png/)

![The code signing welcome screen]({{ site.baseurl }}/assets/img/docs/code-signing-splash-screen.png/)

![Uploaded key on the code signing page]({{ site.baseurl }}/assets/img/docs/code-signing-key-uploaded.png/)

### 3. Create A Provisioning Profile

Use the `sigh` tool to create a new provisioning profile.

    $ sigh

This will create a provisioning profile (a file with the
`.mobileprovision` extension) in the root of your repository. You can
move this file to any folder that you like, and then add the file to
your repository.

During the build on CircleCI the provisioning profile will be found and
installed for use by Xcode.

### 4. Find Your Code Signing Identity name

One your local machine run the following command to list the current
code-signing identities installed on your machine.

    $ security find-identity -p codesigning

You should see output like the following:

```
Policy: Code Signing
  Matching identities
  1) 0620A954DE3B589E378435B38B8D87B6C0436BB0 "iPhone Distribution: Acme
Inc. (GL31ZZ3256)"
     1 identities found

  Valid identities only
  1) 0620A954DE3B589E378435B38B8D87B6C0436BB0 "iPhone Distribution: Acme
Inc. (GL31ZZ3256)"
     1 valid identities found
```

The string with the form `"iPhone Distribution: Acme Inc. (GL31ZZ3256)"`
is your code-signing identity. You might have more than one identity on
your local machine, so choose the correct one for your app. You should
add this to your `circle.yml` file as follows, so that it's available
during the build:

```
machine:
  environment:
    GYM_CODE_SIGNING_IDENTITY: "iPhone Distribution: Acme Inc.
(GL31ZZ3256)"
```

### 5. Sign Your App on CircleCI

We recommend using [Fastlane Gym](https://github.com/fastlane/gym) to
build a signed app. `gym` is pre-installed on our containers, so it's
easy to set up. The first step is to add a new [deployment
command]({{ site.baseurl }}/configuration/#deployment) in your
`circle.yml` file.

```
machine:
  environment:
    GYM_CODE_SIGNING_IDENTITY: "iPhone Distribution: Acme Inc.
(GL31ZZ3256)"

deployment:
  beta_distribution:
    branch: master
     commands:
       - gym
```

You should take a few minutes to read [the documentation on deployments
using CircleCI]({{ site.baseurl }}/configuration/#deployment).
The deployment stanza above instructs CircleCI to run the `gym` command
on each successful build of the `master` branch. The `beta_distribution`
is just a name for the deployment. You can use any name here.

You might need to pass additional parameters to `gym` to specify exactly
which configuration to build, but in most cases these are not necessary.
You should run `gym` locally specifying `GYM_CODE_SIGNING_IDENTITY ` or
`--codesigning_identity` until you get a signed app.

```
deployment:
  beta_distribution:
    branch: master
     commands:
       - gym --scheme "App" --workspace "App.xcworkspace"
```

## Troubleshooting

In this section we show a few of the most common errors that can be seen
with the code signing, and offer ways to work around these issues.

### No valid signing identities

If you get an error like

    Code Sign error: No code signing identities found: No valid signing
identities (i.e. certificate and private key pair) matching the team ID
“3EF4ATW3JB” were found.
or

    Code Sign error: No code signing identities found: No valid signing
identities (i.e. certificate and private key pair) were found.

Then Xcode was not able to find the correct keychain to use. The first
step to take is to example the output of the "Install Code Signing
Credentials" step of the build on CircleCI. This is listed under
"machine". Expand the output and you should see output like the
following:

![The output of the code signing step that ran correctly]({{ site.baseurl }}/assets/img/docs/code-signing-correct-step-output.png/)

In this example there is one valid code-signing identity, `"iPhone
Distribution: UTAH STREET LABS INC (GL92ZZ6423)"`. The goal is to pass
this literal string to Xcode. If you are building with Fastlane and
`gym`, then you should ensure that you have your code-signing identity
string in your `circle.yml` like this:

```
machine:
  environment:
    GYM_CODE_SIGNING_IDENTITY: "iPhone Distribution: Acme Inc.
(GL31ZZ3256)"
```

Or that you pass this string to `gym` with the `--codesigning_identity`
flag.

If you are calling `xcodebuild` directly you should pass your
code-signing identity as the `CODE_SIGN_IDENTITY=` parameter, for
example `CODE_SIGN_IDENTITY="iPhone Distribution: Acme Inc.
(GL31ZZ3256)"`.


### No provisioning profiles matching an applicable signing identity were found

If you get an error message that says:

    Code Sign error: No matching provisioning profiles found: No
    provisioning profiles matching an applicable signing identity were
    found.

This means that you have a valid P12 file, but there was no matching
provisioning profile found. The first thing to check is that you have a
valid provisioning profile file (`.mobileprovision`) checked in to your
repository. Then take a look at the output from the "Install Code
Signing Credentials" step of the build. It should no longer be saying
`"No provisioning profiles found in repository."` The output shout give
a list of the provisioning profiles that were found as follows:

    Installed provisioning profile 616323a4-5216-42b0-b150-a128674ec52f
    (UTAH STREET LABS INC - CircleCI iOS Game - ["GL92ZZ6423"])
    1 certificate imported.


### My build fails with a timeout during code-signing

If your build fails with a timeout during the code-signing process, the
issue is usually that the correct keychains are not unlocked, or the
keychains are not added to the system search path. The first thing to
check is the output of `security list-keychains`. You should add a step
to your build to run `security list-keychains` immediately before the
command that times out.

You should see the following:

    $ security list-keychains
        "/Users/distiller/Library/Keychains/login.keychain"
        "/Users/distiller/Library/Keychains/circle.keychain"
        "/Library/Keychains/System.keychain"

You need to ensure that `login.keychain` and `circle.keychain` are in
this list. If you are adding a custom keychain using your own commands,
make sure that you are unlocking the keychain too. Make sure you are
doing something like the following:

    security unlock-keychain       -p circle circle.keychain
    security set-keychain-settings -lut 7200 circle.keychain


### What Does "Install Code Signing Credentials" Do?

The "Install Code Signing Credentials" step of OSX builds is where we
prepare the container for code-signing before your builds runs.

1. We create a new keychain called `circle.keychain` with password
   `circle`. We unlock this keychain and add it to the system search
path so Xcode can access it.
1. We install any P12 certificates that you have uploaded in project
   settings to circle.keychain
1. We look through your repo and find any provisioning profiles you
   have. We copy any profiles to `~/Library/MobileDevice/Provisioning
Profiles`, and we add any certificates in the provisioning profiles to
circle.keychain (the public key in the provisioning profile should match
the private key in the P12 file).
1. We call `security find-identity -p codesigning` to list the keychains
   in the build output.<|MERGE_RESOLUTION|>--- conflicted
+++ resolved
@@ -75,11 +75,7 @@
 
 The tools take a few minutes to install, so a little patience is
 required. For more information check out the [Fastlane installation
-<<<<<<< HEAD
-guide](https://github.com/fastlane/fastlane/blob/master/docs/Guide.md/#fastlane)
-=======
 documentation](https://github.com/fastlane/fastlane/#installation)
->>>>>>> 4f0bb0dc
 
 ### 2. Create and Upload a Code Signing Certificate
 
