---
layout: classic-docs
title: "Security Features"
category: [administration]
order: 5
description: "CircleCI security features."
---

This document outlines security features built into CircleCI and related integrations.

* TOC 
{:toc}

## Overview
Security is our top priority at CircleCI, we are proactive and we act on security issues immediately. Report security issues to <security@circleci.com> with an encrypted message using our security team's GPG key (ID: 0x4013DDA7, fingerprint: 3CD2 A48F 2071 61C0 B9B7 1AE2 6170 15B8 4013 DDA7).

## Encryption
CircleCI uses HTTPS or SSH for all networking in and out of our service including from the browser to our services application, from the services application to your builder fleet, from our builder fleet to your source control system, and all other points of communication. In short, none of your code or data travels to or from CircleCI without being encrypted unless you have code in your builds that does so at your discretion. Operators may also choose to go around our SSL configuration or not use TLS for communicating with underlying systems.

The nature of CircleCI is that our software has access to your code and whatever data that code interacts with. All jobs on CircleCI run in a sandbox (specifically, a Docker container or an ephemeral VM) that stands alone from all other builds and is not accessible from the Internet or from your own network. The build agent pulls code via git over SSH. Your particular test suite or job configurations may call out to external services or integration points within your network, and the response from such calls will be pulled into your jobs and used by your code at your discretion. After a job is complete, the container that ran the job is destroyed and rebuilt. All environment variables are encrypted using [Hashicorp Vault](https://www.vaultproject.io/). Environment variables are encrypted using AES256-GCM96 and are unavailable to CircleCI employees.

## Sandboxing
With CircleCI you control the resources allocated to run the builds of your code. This will be done through instances of our builder boxes that set up the containers in which your builds will run. By their nature, build containers will pull down source code and run whatever test and deployment scripts are part of the code base or your configuration. The containers are sandboxed, each created and destroyed for one build only (or one slice of a parallel build), and they are not available from outside themselves. The CircleCI service provides the ability to SSH directly to a particular build container. When doing this a user will have complete access to any files or processes being run inside that build container, so provide access to CircleCI only to those also trusted with your source code.

## Integrations
A few different external services and technology integration points touch CircleCI. The following list enumerates those integration points.

- **Web Sockets** We use [Pusher](https://pusher.com/) client libraries for WebSocket communication between the server and the browser, though for installs we use an internal server called slanger, so Pusher servers have no access to your instance of CircleCI nor your source control system. This is how we, for instance, update the builds list dynamically or show the output of a build line-by-line as it occurs. We send build status and lines of your build output through the web socket server (which unless you have configured your installation to run without SSL is done using the same certs over SSL), so it is encrypted in transit.

- **Replicated** For private installations of CircleCI Server, [Replicated](http://www.replicated.com/) is used to manage the installation wizard, licensing keys, system audit logs, software updates, and other maintenance and systems tasks for CircleCI. Your instance of CircleCI Server communicates with Replicated servers to send license key information and version information to check for updates. Replicated does not have access to your data or other systems, and CircleCI does not send any of your data to Replicated.

- **Source Control Systems** To use CircleCI you will set up a direct connection with your instance of GitHub Enterprise, GitHub.com, or other source control system. When you set up CircleCI you authorize the system to check out your private repositories. You may revoke this permission at any time through your GitHub application settings page and by removing Circle's Deploy Keys and Service Hooks from your repositories' Admin pages. While CircleCI allows you to selectively build your projects, GitHub's permissions model is "all or nothing" — CircleCI gets permission to access all of a user's repositories or none of them. Your instance of CircleCI will have access to anything hosted in those git repositories and will create webhooks for a variety of events (eg: when code is pushed, when a user is added, etc.) that will call back to CircleCI, triggering one or more git commands that will pull down code to your build fleet.

- **Dependency and Source Caches** Most CircleCI customers use S3 or equivalent cloud-based storage inside their private cloud infrastructure (Amazon VPC, etc) to store their dependency and source caches. These storage servers are subject to the normal security parameters of anything stored on such services, meaning in most cases our customers prevent any outside access.

- **Artifacts** It is common to use S3 or similar hosted storage for artifacts. Assuming these resources are secured per your normal policies they are as safe from any outside intrusion as any other data you store there.

- **iOS Builds** If you are paying to run iOS builds on CircleCI hardware your source code will be downloaded to a build box on our macOS fleet where it will be compiled and any tests will be run. Similar to our primary build containers that you control, the iOS builds we run are sandboxed such that they cannot be accessed.

- **Docker** If you are using Docker images, refer to the public Docker [seccomp (security computing mode) profile](https://github.com/docker/engine/blob/e76380b67bcdeb289af66ec5d6412ea85063fc04/profiles/seccomp/default.json) for the Docker engine. CircleCI appends the following to the Docker default `seccomp` profile: 

{% raw %}
```
[
  {
    "comment": "Allow create user namespaces",
    "names": [
      "clone",
      "setns",
      "unshare"
    ],
    "action": "SCMP_ACT_ALLOW",
    "args": [],
    "includes": {},
    "excludes": {}
  }
]
```
{% endraw %}

## Audit Logs
The Audit Log feature is only available for CircleCI installed on your servers or private cloud. 

CircleCI logs important events in the system for audit and forensic analysis purposes. Audit logs are separarate from system logs that track performance and network metrics. 

Complete Audit logs may be downloaded from the Audit Log page within the Admin section of the application as a CSV file.  Audit log fields with nested data contain JSON blobs.

**Note:** In some situations, the internal machinery may generate duplicate events in the audit logs. The `id` field of the downloaded logs is unique per event and can be used to identify duplicate entries.

### Audit Log Events
{:.no_toc}

<!-- TODO: automate this from event-cataloger -->
Following are the system events that are logged. See `action` in the Field section below for the definition and format.

- context.create
- context.delete
- context.env_var.delete
- context.env_var.store
- project.env_var.create
- project.env_var.delete
- project.settings.update
- user.create
- user.logged_in
- user.logged_out
- workflow.job.approve
- workflow.job.finish
- workflow.job.scheduled
- workflow.job.start


### Audit Log Fields
{:.no_toc}

- **action:** The action taken that created the event. The format is ASCII lowercase words separated by dots, with the entity acted upon first and the action taken last. In some cases entities are nested, for example, `workflow.job.start`.
- **actor:** The actor who performed this event. In most cases this will be a CircleCI user. This data is a JSON blob that will always contain `id` and and `type` and will likely contain `name`.
- **target:** The entity instance acted upon for this event, for example, a project, an org, an account, or a build. This data is a JSON blob that will always contain `id` and and `type` and will likely contain `name`.
- **payload:** A JSON blob of action-specific information. The schema of the payload is expected to be consistent for all events with the same `action` and `version`.
- **occurred_at:** When the event occurred in UTC expressed in ISO-8601 format with up to nine digits of fractional precision, for example '2017-12-21T13:50:54.474Z'.
- **metadata:** A set of key/value pairs that can be attached to any event. All keys and values are strings. This can be used to add additional information to certain types of events.
- **id:** A UUID that uniquely identifies this event. This is intended to allow consumers of events to identify duplicate deliveries.
- **version:** Version of the event schema. Currently the value will always be 1. Later versions may have different values to accommodate schema changes.
- **scope:** If the target is owned by an Account in the CircleCI domain model, the account field should be filled in with the Account name and ID. This data is a JSON blob that will always contain `id` and `type` and will likely contain `name`.
- **success:** A flag to indicate if the action was successful.
- **request:** If this event was triggered by an external request this data will be populated and may be used to connect events that originate from the same external request. The format is a JSON blob containing `id` (the request ID assigned to this request by CircleCI), `ip_address` (the original IP address in IPV4 dotted notation from which the request was made, eg. 127.0.0.1), and `client_trace_id` (the client trace ID header, if present, from the 'X-Client-Trace-Id' HTTP header of the original request).

## Checklist To Using CircleCI Securely as a Customer

If you are getting started with CircleCI there are some things you can ask your team to consider for security best practices as _users_ of CircleCI:

<<<<<<< HEAD
- Minimise the number of secrets (private keys / environment variables) your build needs, and rotate secrets regularly.
- Ensure the secrets you _do_ use are of limited scope in their purpose for your build.
=======
- Minimise the number of secrets (private keys / environment variables) your build needs.
- Ensure the secrets you _do_ use are of limited scope - with only enough permissions for the purposes of your build.
>>>>>>> bc081910
- Consult your VCS provider's permissions for your organization (if you are in an organizations) and try to follow the [Principle of Least Privilege](https://en.wikipedia.org/wiki/Principle_of_least_privilege). 
- Use Restricted Contexts with Github Teams to share environment variables with a select security group. Read through the [contexts]({{ site.baseurl }}/2.0/contexts/#restricting-a-context) document to learn more.
- Ensure you audit who has access to SSH keys in your organization.
- Ensure that your team is using Two-Factor Authentication (2FA) with your VCS ([Github 2FA](https://help.github.com/en/articles/securing-your-account-with-two-factor-authentication-2fa), [Bitbucket](https://confluence.atlassian.com/bitbucket/two-step-verification-777023203.html)).
- If your project is open source and public, please make note of whether or not you want to share your environment variables. On CircleCI, you can change a project's settings to control whether your environment variables can pass on to _forked versions of your repo_. This is **not enabled** by default. You can read more about these settings and open source security in our [Open Source Projects document]({{site.baseurl}}/2.0/oss/#security)


## See Also
{:.no_toc}

[GitHub and Bitbucket Integration]({{ site.baseurl }}/2.0/gh-bb-integration/)<|MERGE_RESOLUTION|>--- conflicted
+++ resolved
@@ -108,18 +108,13 @@
 
 If you are getting started with CircleCI there are some things you can ask your team to consider for security best practices as _users_ of CircleCI:
 
-<<<<<<< HEAD
-- Minimise the number of secrets (private keys / environment variables) your build needs, and rotate secrets regularly.
-- Ensure the secrets you _do_ use are of limited scope in their purpose for your build.
-=======
 - Minimise the number of secrets (private keys / environment variables) your build needs.
 - Ensure the secrets you _do_ use are of limited scope - with only enough permissions for the purposes of your build.
->>>>>>> bc081910
 - Consult your VCS provider's permissions for your organization (if you are in an organizations) and try to follow the [Principle of Least Privilege](https://en.wikipedia.org/wiki/Principle_of_least_privilege). 
 - Use Restricted Contexts with Github Teams to share environment variables with a select security group. Read through the [contexts]({{ site.baseurl }}/2.0/contexts/#restricting-a-context) document to learn more.
 - Ensure you audit who has access to SSH keys in your organization.
 - Ensure that your team is using Two-Factor Authentication (2FA) with your VCS ([Github 2FA](https://help.github.com/en/articles/securing-your-account-with-two-factor-authentication-2fa), [Bitbucket](https://confluence.atlassian.com/bitbucket/two-step-verification-777023203.html)).
-- If your project is open source and public, please make note of whether or not you want to share your environment variables. On CircleCI, you can change a project's settings to control whether your environment variables can pass on to _forked versions of your repo_. This is **not enabled** by default. You can read more about these settings and open source security in our [Open Source Projects document]({{site.baseurl}}/2.0/oss/#security)
+- If your project is open source and public, please make note of whether or not you want to share your environment variables. On CircleCI, you can change a project's settings to control whether your environment variables can pass on to _forked versions of your repo_. This is **not enabled** by default. You can read more about these settings and open source security in our [Open Source Projects document]({{site.baseurl}}/2.0/oss/#security).
 
 
 ## See Also
