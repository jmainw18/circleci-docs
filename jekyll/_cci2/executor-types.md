---
layout: classic-docs
title: "Choosing an Executor Type"
short-title: "Choosing an Executor Type"
description: "Overviews of the docker, machine, and executor types"
categories: [containerization]
order: 10
---
[building-docker-images]: {{ site.baseurl }}/2.0/building-docker-images/

This document describes the available executor types (`docker`, `machine`, `windows` and `macos`) in the following sections:

* TOC
{:toc}

## Overview
{:.no_toc}

An *executor type* defines the underlying technology or environment in which to run a job. CircleCI enables you to run jobs in one of four environments:

- Within Docker images (`docker`)
- Within a Linux virtual machine (VM) image (`machine`)
- Within a macOS VM image (`macos`)
- Within a windows VM image (`windows`)

It is possible to specify a different executor type for every job in your ['.circleci/config.yml']({{ site.baseurl }}/2.0/configuration-reference/) by specifying the executor type and an appropriate image. An *image* is a packaged system that has the instructions for creating a running environment.  A *container* or *virtual machine* is the term used for a running instance of an image. For example, you could specify an executor type and an image for every job:

- Jobs that require Docker images (`docker`) may use an image for Node.js or Python. The [pre-built CircleCI Docker image]({{ site.baseurl }}/2.0/circleci-images/) from the CircleCI Dockerhub will help you get started quickly without learning all about Docker. These images are not a full operating system, so they will generally make building your software more efficient. 
- Jobs that require a complete Linux virtual machine (VM) image (`machine`) may use an Ubuntu version such as 16.04.
- Jobs that require a macOS VM image (`macos`) may use an Xcode version such as 10.0.0.

For building software on Linux,
there are tradeoffs to using a `docker` image versus an Ubuntu-based `machine` image as the environment for the container, as follows:

Virtual Environment | `docker` | `machine`
----------|----------|----------
 Start time | Instant | 30-60 sec
 Clean environment | Yes | Yes
 Custom images | Yes | No
 Build Docker images | Yes <sup>(1)</sup> | Yes
 Full control over job environment | No | Yes
 Full root access | No | Yes
 Run multiple databases | Yes <sup>(2)</sup> | Yes
 Run multiple versions of the same software | No | Yes
 Layer caching | Yes | Yes
 Run privileged containers | No | Yes
 Use docker compose with volumes | No | Yes
 [Configurable resources (CPU/RAM)]({{ site.baseurl }}/2.0/configuration-reference/#resource_class) | Yes | No
{: class="table table-striped"}

<sup>(1)</sup> Requires using [Remote Docker][building-docker-images].

<sup>(2)</sup> While you can run multiple databases with Docker, all images (primary and secondary) share the underlying resource limits. Performance in this regard will be dictated by the compute capacities of your container plan.

It is also possible to use the `macos` executor type with `xcode`, see the [iOS Project Tutorial]({{ site.baseurl }}/2.0/ios-tutorial/) to get started.

## Using Docker

The `docker` key defines Docker as the underlying technology to run your jobs using Docker Containers. Containers are an instance of the Docker Image you specify and the first image listed in your configuration is the primary container image in which all steps run. If you are new to Docker, see the [Docker Overview documentation](https://docs.docker.com/engine/docker-overview/) for concepts.

Docker increases performance by building only what is required for your application. Specify a Docker image in your [`.circleci/config.yml`]({{ site.baseurl }}/2.0/configuration-reference/) file that will generate the primary container where all steps run:

```yaml
jobs:
  build:
    docker:
      - image: buildpack-deps:trusty
```

In this example, all steps run in the container created by the first image listed under the `build` job. To make the transition easy, CircleCI maintains convenience images on Docker Hub for popular languages. See [Using Pre-Built CircleCI Docker Images]({{ site.baseurl }}/2.0/circleci-images/) for the complete list of names and tags. If you need a Docker image that installs Docker and has Git, consider using `docker:stable-git`, which is an offical [Docker image](https://hub.docker.com/_/docker/).

### Docker Image Best Practices
{:.no_toc}

- Avoid using mutable tags like `latest` or `1` as the image version in your `config.yml file`. It is best practice to use precise image versions or digests, like `redis:3.2.7` or `redis@sha256:95f0c9434f37db0a4f...` as shown in the examples. Mutable tags often lead to unexpected changes in your job environment.  CircleCI cannot guarantee that mutable tags will return an up-to-date version of an image. You could specify `alpine:latest` and actually get a stale cache from a month ago. 

- If you experience increases in your run times due to installing additional tools during execution, it is best practice to use the [Building Custom Docker Images Documentation]({{ site.baseurl }}/2.0/custom-images/) to create a custom image with tools that are pre-loaded in the container to meet the job requirements. 

More details on the Docker Executor are available in the [Configuring CircleCI]({{ site.baseurl }}/2.0/configuration-reference/) document.

## Using Machine

The `machine` option runs your jobs in a dedicated, ephemeral VM that has the following specifications:

CPUs | Processor                 | RAM | HD
-----|---------------------------|------------
2    | Intel(R) Xeon(R) @ 2.3GHz | 8GB | 100GB
{: class="table table-striped"}

Using the `machine` executor gives your application full access to OS resources and provides you with full control over the job environment. This control can be useful in situations where you need to use `ping` or modify the system with `sysctl` commands.

Using the `machine` executor also enables you to build a Docker image without downloading additional packages for languages like Ruby and PHP.

**Note**:
Using `machine` may require additional fees in a future pricing update.

To use the `machine` executor, set the [`machine` key]({{ site.baseurl }}/2.0/configuration-reference/#machine) to `true` in `.circleci/config.yml`:

```yaml
version: 2
jobs:
  build:
    machine:
      image: ubuntu-1604:201903-01    # pins image to specific version
```

The default image for the machine executor is `circleci/classic:latest`.  If you don't specify an image, jobs will run on the default image - which is currently circleci/classic:201710-01 but may change in future.

You can specify other images using the `image` key.

**Note:**
The `image` key is not supported on private installations of CircleCI.
See the [VM Service documentation]({{ site.baseurl }}/2.0/vm-service) for more information.

The `image` key accepts one of three image types, refer to the [Configuration Reference]({{ site.baseurl }}/2.0/configuration-reference/#machine) for additional details about classic versions:

- `circleci/classic:latest`: This is the default image. Changes to this image are announced at least one week in advance.
- `circleci/classic:edge`: This image receives the latest updates. Changes to this image occur frequently.
- `circleci/classic:{YYYY-MM}`: This image is pinned to a specific version to prevent breaking changes.

All images have common language tools preinstalled. Refer to the [specification script for the VM](https://raw.githubusercontent.com/circleci/image-builder/picard-vm-image/provision.sh) for more information.

The following example uses the default machine image and enables [Docker Layer Caching]({{ site.baseurl }}/2.0/docker-layer-caching) (DLC) which is useful when you are building Docker images during your job or Workflow. **Note:** You must open a support ticket to have a CircleCI Sales representative contact you about enabling this feature on your account for an additional fee.

```yaml
version: 2
jobs:
  build:
    machine:
      image: ubuntu-1604:201903-01
      docker_layer_caching: true    # default - false
```

## Using macOS

_Available on CircleCI Cloud - not currently available on self-hosted installations_

Using the `macos` executor allows you to run your job in a macOS environment on a VM. You can also specify which version of Xcode should be used. See the [Supported Xcode Versions section of the Testing iOS]({{ site.baseurl }}/2.0/testing-ios/#supported-xcode-versions) document for the complete list of version numbers and information about technical specifications for the VMs running each particular version of Xcode.

```yaml
jobs:
  build:
    macos:
      xcode: "9.0"
      
    steps:
      # Commands will execute in macOS container
      # with Xcode 9.0 installed
      - run: xcodebuild -version
```

## Using Windows

<<<<<<< HEAD
Using the `windows` executor allows you to run your job in a Windows environment. The following is an example configuration that will run a simple windows job.
=======
_Available on CircleCI Cloud with `version 2.1` config - not currently available on self-hosted installations of CircleCI Server_

Using the `windows` executor allows you to run your job in a Windows environment. Building on Windows requires that your organization or account is using either a Free plan or a [Performance Plan](https://circleci.com/pricing/). The following is an example configuration that will run a simple Windows job.
>>>>>>> 577b6992

```yaml
version: 2.1

orbs:
  win: circleci/windows@2.2.0

jobs:
  build:
    executor:
      name: win/default
      shell: bash.exe
    steps:
      - checkout
      - run: echo 'Hello, Windows'
```

You can find all the available options for the Windows executor on [the Windows orb page](https://circleci.com/orbs/registry/orb/circleci/windows).

## Using Multiple Docker Images
It is possible to specify multiple images for your job. Specify multiple images if, for example, you need to use a database for your tests or for some other required service. **In a multi-image configuration job, all steps are executed in the container created by the first image listed**. All containers run in a common network and every exposed port will be available on `localhost` from a [primary container]({{ site.baseurl }}/2.0/glossary/#primary-container).

```
jobs:
  build:
    docker:
    # Primary container image where all steps run.
     - image: buildpack-deps:trusty
    # Secondary container image on common network. 
     - image: mongo:2.6.8-jessie
       command: [mongod, --smallfiles]

    working_directory: ~/

    steps:
      # command will execute in trusty container
      # and can access mongo on localhost
      - run: sleep 5 && nc -vz localhost 27017
```
Docker Images may be specified in three ways, by the image name and version tag on Docker Hub or by using the URL to an image in a registry:

### Public Convenience Images on Docker Hub
{:.no_toc}
  - `name:tag`
    - `circleci/node:7.10-jessie-browsers`
  - `name@digest`
    - `redis@sha256:34057dd7e135ca41...`

### Public Images on Docker Hub
{:.no_toc}
  - `name:tag`
    - `alpine:3.4`
  - `name@digest`
    - `redis@sha256:54057dd7e125ca41...`

### Public Docker Registries
{:.no_toc}
  - `image_full_url:tag`
    - `gcr.io/google-containers/busybox:1.24`
  - `image_full_url@digest`
    - `gcr.io/google-containers/busybox@sha256:4bdd623e848417d9612...`

Nearly all of the public images on Docker Hub and Docker Registry are supported by default when you specify the `docker:` key in your `config.yml` file. If you want to work with private images/registries, please refer to [Using Private Images]({{ site.baseurl }}/2.0/private-images).

## Docker Benefits and Limitations
Docker also has built-in image caching and enables you to build, run, and publish Docker images via [Remote Docker][building-docker-images]. Consider the requirements of your application as well. If the following are true for your application, Docker may be the right choice:
 
- Your application is self-sufficient
- Your application requires additional services to be tested
- Your application is distributed as a Docker Image (requires using [Remote Docker][building-docker-images])
- You want to use `docker-compose` (requires using [Remote Docker][building-docker-images])

Choosing Docker limits your runs to what is possible from within a Docker container (including our [Remote Docker][building-docker-images] feature). For instance, if you require low-level access to the network or need to mount external volumes consider using `machine`.

## See Also

[Configuring CircleCI]({{ site.baseurl }}/2.0/configuration-reference/)




<|MERGE_RESOLUTION|>--- conflicted
+++ resolved
@@ -151,13 +151,7 @@
 
 ## Using Windows
 
-<<<<<<< HEAD
 Using the `windows` executor allows you to run your job in a Windows environment. The following is an example configuration that will run a simple windows job.
-=======
-_Available on CircleCI Cloud with `version 2.1` config - not currently available on self-hosted installations of CircleCI Server_
-
-Using the `windows` executor allows you to run your job in a Windows environment. Building on Windows requires that your organization or account is using either a Free plan or a [Performance Plan](https://circleci.com/pricing/). The following is an example configuration that will run a simple Windows job.
->>>>>>> 577b6992
 
 ```yaml
 version: 2.1
