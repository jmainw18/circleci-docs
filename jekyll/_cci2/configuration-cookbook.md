--- conflicted
+++ resolved
@@ -445,11 +445,7 @@
 version: 2.1
 
 orbs:
-<<<<<<< HEAD
-  slack: circleci/slack@1.0.0
-=======
   slack: circleci/slack@x.y.z
->>>>>>> f3866e9d
 
 jobs:
   build:
