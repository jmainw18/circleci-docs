--- conflicted
+++ resolved
@@ -138,15 +138,10 @@
 
 This example illustrates how you can use the orb to install and configure the AWS CLI, retrieve the [task definition](https://docs.aws.amazon.com/AmazonECS/latest/developerguide/task_definitions.html) that was previously deployed, and then _verify_ the revision has been deployed using the `verify-revision-is-deployed` command from the `AWS-ECS` orb. Refer to the [AWS ECR](https://circleci.com/docs/2.0/deployment-integrations/#aws-ecr--aws-ecs-orb-examples) example orb for more information on how to configure and push an image to Amazon ECS.
 
-<<<<<<< HEAD
 Find more detailed information in the CircleCI Orb Registry for the CircleCI [AWS ECS](https://circleci.com/orbs/registry/orb/circleci/aws-ecs) and [AWS ECR](https://circleci.com/orbs/registry/orb/circleci/aws-ecr) orbs.
 
 ## Interacting with Google Kubernetes Engine (GKE)
 
-=======
-## Interacting with Google Kubernetes Engine (GKE)
-
->>>>>>> 1cef1ead
 The Google Kubernetes Engine (GKE) enables you to automate CI/CD strategies to quickly deploy code and application updates to your customers without requiring significant time to deliver these updates. Using GKE, CircleCI has leveraged this technology, along with development of a GKE-specific CircleCI orb, to enable you to interact with GKE within a specific job. Before working with GKE, you may wish to read Google's technical documentation, which can be found on the [GKE](https://cloud.google.com/kubernetes-engine/docs/) documentation page.
 
 #### Setting Environment Variables
@@ -160,7 +155,6 @@
 
 ### Creating and Deleting Clusters
 Using the CircleCI GKE orb, you can perform complex actions with minimal configuration required. For example, once you have set the environment variable mentioned in the previous section, you can create a new GKE cluster using the following snippet:
-<<<<<<< HEAD
 
 ```yml
 version: 2.1
@@ -183,30 +177,6 @@
 orbs:
   gke: circleci/gcp-gke@x.y.z
 
-=======
-
-```yaml
-version: 2.1
-
-orbs:
-  gke: circleci/gcp-gke@x.y.z
-
-workflows:
-  main:
-    jobs:
-      - gke/create-cluster:
-          cluster: gcp-testing
-```
-
-To delete a cluster, all you need is:
-
-```yaml
-version: 2.1
-
-orbs:
-  gke: circleci/gcp-gke@x.y.z
-
->>>>>>> 1cef1ead
 workflows:
   main:
     jobs:
