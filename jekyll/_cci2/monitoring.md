--- conflicted
+++ resolved
@@ -22,11 +22,11 @@
 - [CPU](https://github.com/influxdata/telegraf/blob/master/plugins/inputs/cpu/README.md#cpu-time-measurements)
 - [Disk](https://github.com/influxdata/telegraf/blob/master/plugins/inputs/disk/README.md#metrics)
 - [Memory](https://github.com/influxdata/telegraf/blob/master/plugins/inputs/mem/README.md#metrics)
-- [Networking](https://github.com/influxdata/telegraf/blob/master/plugins/inputs/net/NET_README.md#measurements--fields) 
+- [Networking](https://github.com/influxdata/telegraf/blob/master/plugins/inputs/net/NET_README.md#measurements--fields)
 - [Docker](https://github.com/influxdata/telegraf/tree/master/plugins/inputs/docker#metrics)
 
 #### Nomad Job Metrics
-In addition to the metrics above, [Nomad job metrics](https://www.nomadproject.io/docs/agent/telemetry.html#job-metrics) are enabled and emitted by the Nomad Server agent. Five types of metrics are reported: 
+In addition to the metrics above, [Nomad job metrics](https://www.nomadproject.io/docs/agent/telemetry.html#job-metrics) are enabled and emitted by the Nomad Server agent. Five types of metrics are reported:
 
 `circle.nomad.server_agent.poll_failure`: Returns 1 if the last poll of the Nomad agent failed, otherwise it returns 0.
 `circle.nomad.server_agent.jobs.pending`: Returns the total number of pending jobs across the cluster.
@@ -47,7 +47,7 @@
 
 ##### Configuration
 
-There are two options for configuration:  
+There are two options for configuration:
 
 - Use the IAM Instance Profile of the services box and configure your custom region and namespace.
     ![Configuration IAM](  {{ site.baseurl }}/assets/img/docs/metrics_aws_cloudwatch2a.png)
@@ -93,15 +93,11 @@
 
 Please see the InfluxDB [documenation](https://github.com/influxdata/influxdb#installation) for default and advanced installation steps.
 
-<<<<<<< HEAD
-Metrics such as `cpu_time` & `docker_swarm` can be toggled on or off in your config file.
-=======
 Note: Any changes to the config will require a restart of the system.
->>>>>>> b37c39b4
 
 ## Scheduled Scaling
 
-By default, an Auto Scaling Group (ASG) is created on your AWS account. Go to your EC2 Dashboard and select Auto Scaling Groups from the left side menu. Then, in the Instances tab, set the Desired and Minimum number to define the number Nomad Clients to spin up and keep available. Use the Scaling Policy tab of the Auto Scaling page to scale up your group automatically only at certain times, see below for best practices for defining policies. 
+By default, an Auto Scaling Group (ASG) is created on your AWS account. Go to your EC2 Dashboard and select Auto Scaling Groups from the left side menu. Then, in the Instances tab, set the Desired and Minimum number to define the number Nomad Clients to spin up and keep available. Use the Scaling Policy tab of the Auto Scaling page to scale up your group automatically only at certain times, see below for best practices for defining policies.
 
 Refer to the Shutting Down a Nomad Client section of the [Nomad]({{ site.baseurl }}/2.0/nomad/#shutting-down-a-nomad-client) document for instructions on draining and scaling down the Nomad Clients.
 
@@ -117,12 +113,12 @@
 This is in contrast to auto scaling throughout the day based on traffic fluctuations because modeling revealed that boot times are actually too long to prevent queuing in real time. Use [Amazon's Step Policy](http://docs.aws.amazon.com/autoscaling/latest/userguide/as-scaling-simple-step.html) instructions to set this up along with Cloudwatch Alarms.
 
 
-   
+
 ## Logging For 1.0
 
 Collecting and centralizing logs is an essential component of monitoring.  The
 logs provide audit trails as well as debugging information for infrastructure
-failures.  This document describes how you can integrate CircleCI 
+failures.  This document describes how you can integrate CircleCI
 with your logging solution in the following sections:
 
 ### Basic System Monitoring with CloudWatch
@@ -134,7 +130,7 @@
 
 ### Installing Logging Appliance Agents
 
-CircleCI 1.0 Builders store logs in `/var/log/**/*.log` except for Docker, which stores logs in 
+CircleCI 1.0 Builders store logs in `/var/log/**/*.log` except for Docker, which stores logs in
 `/var/lib/docker/containers/**/*-json.log`.
 
 Logging appliances generally require
