---
version:
- Server v3.x
- Server Admin
---
= CircleCI Server v3.x What's New
:page-layout: classic-docs
:page-liquid:
:icons: font
:toc: macro
:toc-title:

Server 3.x is now generally available. The newest version of server offers the ability to scale under heavy workloads,
all within your own Kubernetes cluster and private network, while still enjoying the full CircleCI cloud experience.

Server 3.x includes the latest CircleCI features, such as orbs, scheduled workflows, matrix jobs, and more. For existing
customers interested in migrating from 2.19 to 3.x, contact your customer success manager. Server 3.x will receive monthly
patch releases and quarterly feature releases.

toc::[]

== New Features

* New UI
* Orbs for Server
* Pipelines
* Config 2.1
* API 2.0
* Scheduled Workflows
* Matrix Jobs
* And much more...

== Known Issues

* No support for external data stores (Postgres, Mongo, Vault). This feature will be implemented in a future release.
* It is currently possible for multiple organizations under the same CircleCI server account to have contexts with
identical names. This should be avoided as doing so could lead to errors and unexpected behavior. This will be fixed in
a future patch release.
* CircleCI 1.0 builds are not supported. If an attempt is made to run a 1.0 build, no feedback will be available in the
application to indicate the cause of the issue. If a build is run on your installation and does not show up in the
CircleCI application, users should be directed to use the https://circleci.com/docs/2.0/local-cli/[CircleCI CLI] to validate the project configuration
and get details of the possible cause of the issue.
* https://docs.influxdata.com/telegraf/v1.18/[Telegraf] metrics collection customization is not yet available.

<<<<<<< HEAD
=======
== Release 3.1.0

IMPORTANT: With this release, the `frontend-external` load balancer has been removed. The `traefik` load balancer now handles
all incoming traffic. When updating from a previous server 3.x version, you will need to update the DNS record that was pointing
to the `frontend-external` load balancer and have it point to the `circleci-server-traefik` load balancer instead. Remember,
you can retrieve the external IP address or DNS name of your traefik load balancer by typing `kubectl get svc/circleci-server-traefik`
in a terminal that has access to the cluster.

>>>>>>> 5ab2dcb5
== Release 3.0.2

- Resolved a bug relating to artifacts disappearing after 30 days. The default settings for the artifact retention period have been updated to unlimited, and can be adjusted from the KOTS Admin Console.
- Resolved a bug that made Traefik "unaware" of TLS certificate updates without requiring a manual restart of the Traefik pod. The Traefik pod will now restart automatically after any TLS certificate updates go into effect after the initial post KOTS deployment.
- Resolved a bug in `builds-service` that was causing pods to crash as a result of running out of memory.

== Release 3.0.1

- `build_agent` `version` value updated, as the previous version was relying on a vulnerable version of PsExec.
- Due to an issue that was causing duplicated checks in GitHub, environment variables for `output-processor` were reconfigured.
- Adjusted deployment configuration for `vm-service` to handle out-of-order database migrations managed by Flyway.

== What to read next
To learn more about Server v3.x, see the following:

* https://circleci.com/docs/2.0/server-3-whats-new[Server 3.x Overview]
* https://circleci.com/docs/2.0/server-3-install[Server 3.x Installation]
* https://circleci.com/docs/2.0/server-3-install-migration[Server 3.x Migration]
* https://circleci.com/docs/2.0/server-3-operator-overview[Server 3.x Operations]<|MERGE_RESOLUTION|>--- conflicted
+++ resolved
@@ -42,8 +42,6 @@
 and get details of the possible cause of the issue.
 * https://docs.influxdata.com/telegraf/v1.18/[Telegraf] metrics collection customization is not yet available.
 
-<<<<<<< HEAD
-=======
 == Release 3.1.0
 
 IMPORTANT: With this release, the `frontend-external` load balancer has been removed. The `traefik` load balancer now handles
@@ -52,7 +50,6 @@
 you can retrieve the external IP address or DNS name of your traefik load balancer by typing `kubectl get svc/circleci-server-traefik`
 in a terminal that has access to the cluster.
 
->>>>>>> 5ab2dcb5
 == Release 3.0.2
 
 - Resolved a bug relating to artifacts disappearing after 30 days. The default settings for the artifact retention period have been updated to unlimited, and can be adjusted from the KOTS Admin Console.
