---
layout: classic-docs
title: Using Credits
categories: [how-to]
description: How to leverage CircleCI credits
version:
- Cloud
---

This document describes the basics of using credits with CircleCI. If you are on the legacy CircleCI Container-based plan you may want to consider consulting the document on [using containers]({{site.baseurl}}/2.0/containers). If you want to switch from using containers to using credits, please [open a support ticket](https://support.circleci.com/hc/en-us/requests/new) requesting so.

## Overview
{: #overview }

The CircleCI credit-based usage plans enable you to only pay for what you use, while also providing flexibility in customizing and scaling your team's CI solution. Credits are consumed by the second at varying rates according to what build configuration you use.

The right plan for you and your team will depend on several factors:

- How many users are on your team
- How much support you need (community support, standard support, or premium support)
- If you want access to different machine-types
- If you need features such as Docker Layer Caching, concurrent builds, or build history

Let's look at how a Performance plan might use credits. In this example, your team is divided into several groups working on different projects; some projects are larger while others are smaller and need less resources from a CI configuration. With credits it's possible to specify exactly where and when you need to maximize machine resources.

For example, your team might use a `large` `resource_class` (4 vCPUs and 8gb of memory) and make use of more credits/minute to speed up a build for a bigger project, while only using the `small` `resource_class` (1 vCPU, 2gb Memory) with less credits/minute for a smaller project that may not ship code as frequently, or where build time is inconsequential.

Consider taking a moment to look at the CircleCI [Pricing](https://circleci.com/pricing/) page to learn about what each CircleCI plan offers and how credits are distributed across different machine types.

## Configuring your credit plan
{: #configuring-your-credit-plan }

To set up your desired plan, go to `Settings > Plan Overview` in the CircleCI web application. From there, select the plan that best fits your needs.

## Free plan
{: #free-plan }

As with the CircleCI legacy Container plan, CircleCI also supports a free-tier with the usage-based plan. You can still make use of many key features offered by CircleCI:

- Using Orbs
- Workspaces
- Dependency Caching
- Windows/Linux builds

The free usage-based plan offers a set amount of build credits across medium-type machines per week (which offers 2 CPUs, 4gb of memory). With this combination, a small number of credits are charged per minute and there is no limit on user seats. Refer to the [Pricing](https://circleci.com/pricing/) page for more information on credit amounts.

## Performance plan
{: #performance-plan }

Upgrading to a Performance plan offers several improvements over the Free plan:

- Access to all machine sizes for Docker/Linux based machines
- Access to medium sized MacOS machines
- Scalable user seat count
- Access to Docker Layer Caching
- No queuing
- Support

## Open source credit usage
{: #open-source-credit-usage }

<<<<<<< HEAD
Organizations on our Free plan receive a set amount of free credits per month for Linux open source builds. Using our Free plan and keeping your repository public will enable this for you.

If you build on macOS, we also offer organizations on our Free plan a number of free credits every month to use on macOS open source builds. For access to this, contact our team at billing@circleci.com.
=======
Organizations on our Free plan get 400,000 free credits per month for Linux open source builds. Using our Free plan and keeping your repository public will enable this for you.

If you build on macOS, we also offer organizations on our Free plan 25,000 free credits per month to use on macOS open source builds. For access to this, contact our team at billing@circleci.com.
>>>>>>> d57d2cea

## Docker layer caching
{: #docker-layer-caching }

<<<<<<< HEAD
You are able to use credits per run job for Docker Layer Caching (DLC). DLC is only available on the Performance plan. Read more about DLC in this [document]({{site.baseurl}}/2.0/docker-layer-caching).
=======
Docker Layer Caching (DLC) is available for 200 credits per job run. DLC is only available on the Performance plan. Read more about DLC in this [document]({{site.baseurl}}/2.0/docker-layer-caching).
>>>>>>> d57d2cea

## Troubleshooting
{: #troubleshooting }

### Am I charged if my build is "queued" or "preparing"?
{: #am-i-charged-if-my-build-is-queued-or-preparing }

No. If you are notified that a job is "queued", it indicates that your job is
waiting due to a **plan** or **concurrency** limit. If your job indicates that
it is "preparing", it means that CircleCI is setting up or _dispatching_ your
job so that it may run.

If you find that jobs are "preparing" for quite some time, you may be able to
reduce it if your jobs use the docker executor; try using more recent docker
images to decrease preparation time.

## Questions and comments
{: #questions-and-comments }

Consider reading our section on Billing in our [FAQ]({{site.baseurl}}/2.0/faq/#billing). For any further questions, do not hesitate to open a [open a support ticket](https://support.circleci.com/hc/en-us/requests/new).<|MERGE_RESOLUTION|>--- conflicted
+++ resolved
@@ -59,24 +59,14 @@
 ## Open source credit usage
 {: #open-source-credit-usage }
 
-<<<<<<< HEAD
 Organizations on our Free plan receive a set amount of free credits per month for Linux open source builds. Using our Free plan and keeping your repository public will enable this for you.
 
 If you build on macOS, we also offer organizations on our Free plan a number of free credits every month to use on macOS open source builds. For access to this, contact our team at billing@circleci.com.
-=======
-Organizations on our Free plan get 400,000 free credits per month for Linux open source builds. Using our Free plan and keeping your repository public will enable this for you.
-
-If you build on macOS, we also offer organizations on our Free plan 25,000 free credits per month to use on macOS open source builds. For access to this, contact our team at billing@circleci.com.
->>>>>>> d57d2cea
 
 ## Docker layer caching
 {: #docker-layer-caching }
 
-<<<<<<< HEAD
 You are able to use credits per run job for Docker Layer Caching (DLC). DLC is only available on the Performance plan. Read more about DLC in this [document]({{site.baseurl}}/2.0/docker-layer-caching).
-=======
-Docker Layer Caching (DLC) is available for 200 credits per job run. DLC is only available on the Performance plan. Read more about DLC in this [document]({{site.baseurl}}/2.0/docker-layer-caching).
->>>>>>> d57d2cea
 
 ## Troubleshooting
 {: #troubleshooting }
