en:
- name: Welcome
  link:
  icon: docs/welcome.svg
  children:
    - name: Introduction
      link: 2.0/
      children:
        - name: CI/CD Overview
          link: 2.0/about-circleci/
        - name: Supported Languages
          link: 2.0/demo-apps/
        - name: Core Features
          link: 2.0/features/

- name: Getting Started
  icon: docs/start.svg
  children:
    - name: Introduction
      link: 2.0/getting-started/
      children:
        - name: Getting Started Introduction
          link: 2.0/getting-started/
        - name: Sign Up & Try CircleCI
          link: 2.0/first-steps/
        - name: Hello World
          link: 2.0/hello-world/
        - name: Hello World MacOS
          link: 2.0/hello-world-macos/
        - name: Hello World Windows
          link: 2.0/hello-world-windows/
        - name: Getting Started with the CircleCI CLI
          link: 2.0/local-cli-getting-started/
        - name: FAQ
          link: 2.0/faq/
    - name: Concepts
      link: 2.0/concepts/
      children:
        - name: Getting Started Concepts
          link: 2.0/concepts/
        - name: Projects and Builds
          link: 2.0/project-build/
        - name: Orbs, Jobs, Steps, and Workflows
          link: 2.0/jobs-steps/
        - name: Differences from Jenkins
          link: 2.0/migrating-from-jenkins/
        - name: Security
          link: 2.0/security/
    - name: Migration
      link: 2.0/migration-intro/
      children:
        - name: Migration Introduction
          link: 2.0/migration-intro/
        - name: Tips for Migrating to 2.0
          link: 2.0/migration/
        - name: Migrating a Linux Project
          link: 2.0/migrating-from-1-2/
        - name: Migrating an iOS Project
          link: 2.0/ios-migrating-from-1-2/
        - name: Using the config-translator
          link: 2.0/config-translation/
        - name: Migrating from TravisCI
          link: 2.0/migrating-from-travis/

- name: Configuration
  icon: docs/config.svg
  children:
    - name: Introduction
      link: 2.0/config-intro/
      children:
        - name: Configuration Introduction
          link: 2.0/config-intro/
        - name: Configuration Reference
          link: 2.0/configuration-reference/
        - name: Writing YAML
          link: 2.0/writing-yaml/
        - name: Using the CircleCI CLI
          link: 2.0/local-cli/
    - name: Orbs
      link: 2.0/orb-intro/
      children:
        - name: Orb Introduction
          link: 2.0/orb-intro/
        - name: Orbs FAQ
          link: 2.0/orbs-faq/
        - name: Orbs Concepts
          link: 2.0/using-orbs/
        - name: Orbs Reference
          link: 2.0/reusing-config/
        - name: Orb Testing Methodologies
          link: 2.0/testing-orbs/
        - name: Orb Publishing Process
          link: 2.0/creating-orbs/
    - name: Authoring Orbs
      link: 2.0/orb-author-intro/
      children:
        - name: Introduction to Authoring an Orb
          link: 2.0/orb-author-intro/
        - name: Set up the CircleCI CLI
          link: 2.0/orb-author-cli/
        - name: Author an Orb
          link: 2.0/orb-author/
        - name: Test and Publish Your Orb
          link: 2.0/orb-author-validate-publish/
<<<<<<< HEAD
        - name: Orb Author FAQ
          link: 2.0/orb-author-faq/
=======
        - name: Orbs Best Practices
          link: 2.0/orbs-best-practices/
>>>>>>> 4dbfca21
    - name: Using Orbs
      link: 2.0/orbs-user-config/
      children:
        - name: Set Your Version to Work With Orbs
          link: 2.0/orbs-user-config/
        - name: Selecting and Using an Orb
          link: 2.0/orbs-user-select-orb/
    - name: Examples
      link: 2.0/examples-intro/
      children:
        - name: Examples Introduction
          link: 2.0/examples-intro/
        - name: Sample config.yml Files
          link: 2.0/sample-config/
        - name: Tutorials
          link: 2.0/tutorials/
        - name: Configuration Cookbook
          link: 2.0/configuration-cookbook/
        - name: Database Config Examples
          link: 2.0/postgres-config/
        - name: Example Public Repos
          link: 2.0/example-configs/
        - name: Testing iOS Applications
          link: 2.0/testing-ios/
    - name: EXECUTORS & IMAGES
      link: 2.0/executor-intro/
      children:
        - name: Executor & Image Introduction
          link: 2.0/executor-intro/
        - name: Choosing an Executor Type
          link: 2.0/executor-types/
        - name: CircleCI Docker Images
          link: 2.0/circleci-images/
        - name: Using Custom Images
          link: 2.0/custom-images/
        - name: Using Private Images
          link: 2.0/private-images/
    - name: ADVANCED CONFIG
      link: 2.0/adv-config/
      children:
        - name: Advanced Config Introduction
          link: 2.0/adv-config/
        - name: Using Shell Scripts
          link: 2.0/using-shell-scripts/
        - name: Setting up Browser Testing
          link: 2.0/browser-testing/
        - name: Configuring Databases
          link: 2.0/databases/
        - name: Running Docker Commands
          link: 2.0/building-docker-images/
        - name: Using Docker Compose
          link: 2.0/docker-compose/

- name: Projects
  icon: docs/project.svg
  children:
    - name: settings
      link: 2.0/settings/
      children:
        - name: Settings Overview
          link: 2.0/settings/
        - name: GitHub and Bitbucket
          link: 2.0/gh-bb-integration/
        - name: Enabling GitHub Checks
          link: 2.0/enable-checks/
        - name: Building Open Source Projects
          link: 2.0/oss/
        - name: Using Notifications
          link: 2.0/notifications/
        - name: Connecting JIRA with CircleCI
          link: 2.0/jira-plugin/
        - name: Managing API tokens
          link: 2.0/managing-api-tokens/
        - name: Using Environment Variables
          link: 2.0/env-vars/
        - name: Using Contexts
          link: 2.0/contexts/
        - name: Enabling Pipelines
          link: 2.0/build-processing/
        - name: Setting Up iOS Code Signing
          link: 2.0/ios-codesigning/
    - name: Optimizations
      link: 2.0/optimizations/
      children:
        - name: Optimization Overview
          link: 2.0/optimizations/
        - name: Caching Dependencies
          link: 2.0/caching/
        - name: Running Tests in Parallel
          link: 2.0/parallelism-faster-jobs/
        - name: Using Docker Layer Caching
          link: 2.0/docker-layer-caching/

- name: Jobs
  icon: docs/builds.svg
  children:
    - name: Status
      link: 2.0/status/
      children:
        - name: Status Overview
          link: 2.0/status/
        - name: Using Containers
          link: 2.0/containers/
        - name: Adding Status Badges
          link: 2.0/status-badges/
        - name: Storing Build Artifacts
          link: 2.0/artifacts/
        - name: Debugging with SSH
          link: 2.0/ssh-access-jobs/
        - name: Debugging Java Memory Errors
          link: 2.0/java-oom/
        - name: Collecting Test Metadata
          link: 2.0/collect-test-data/
        - name: Generating Code Coverage Metrics
          link: 2.0/code-coverage/
        - name: Using Insights
          link: 2.0/insights/
    - name: Triggers
      link: 2.0/triggers/
      children:
        - name: Introduction to Triggers
          link: 2.0/triggers/
        - name: Skip and Cancel Builds
          link: 2.0/skip-build/
        - name: Using the API to Trigger Jobs
          link: 2.0/api-job-trigger/
        - name: Using Workflows to Schedule Jobs
          link: 2.0/workflows/

- name: Deployment
  icon: docs/deploy.svg
  children:
    - name: Configuring Deploys
      link: 2.0/deployment-integrations/
      children:
        - name: Deployment Overview
          link: 2.0/deployment-integrations/
        - name: Deploying to AWS ECR/ECS
          link: 2.0/ecs-ecr/
        - name: Publishing Snap Packages
          link: 2.0/build-publish-snap-packages/
        - name: Using Artifactory
          link: 2.0/artifactory/
        - name: Publishing Packages to packagecloud
          link: 2.0/packagecloud/

- name: Reference
  icon: docs/reference.svg
  children:
    - children:
        - name: Configuration Reference
          link: 2.0/configuration-reference/
        - name: API Reference
          link: api/
        - name: Prebuilt Images
          link: 2.0/circleci-images/
        - name: Glossary
          link: 2.0/glossary/
        - name: Help and Support
          link: 2.0/help-and-support/
        - name: Archive of 1.0 Docs
          link: 2.0/archive/

- name: Server Administration
  icon: docs/admin.svg
  children:
    - name: Server v2.17.x Install
      link: 2.0/install-overview/
      children:
        - name: Overview
          link: 2.0/install-overview/
        - name: System Requirements
          link: 2.0/server-ports/
        - name: Prerequisites and Planning
          link: 2.0/aws-prereq/
        - name: Installation
          link: 2.0/aws/
        - name: Teardown
          link: 2.0/aws-teardown/
        - name: Updating
          link: 2.0/updating-server/
        - name: Upgrades from 1.0 to 2.0
          link: 2.0/upgrading/
        - name: Trial Single-box Install
          link: 2.0/single-box/
    - name: Server v2.17.x Operations
      link: 2.0/overview/
      children:
        - name: Overview
          link: 2.0/overview/
        - name: Nomad
          link: 2.0/nomad/
        - name: Monitoring
          link: 2.0/monitoring/
        - name: Nomad Metrics
          link: 2.0/nomad-metrics/
        - name: Proxies
          link: 2.0/proxy/
        - name: Authentication
          link: 2.0/authentication/
        - name: VM Service
          link: 2.0/vm-service/
        - name: GPU Builders
          link: 2.0/gpu/
        - name: Certificates
          link: 2.0/certificates/
        - name: User Accounts
          link: 2.0/user-accounts/
        - name: Build Artifacts
          link: 2.0/build-artifacts/
        - name: Usage statistics
          link: 2.0/usage-stats/
        - name: JVM Heap Size
          link: 2.0/jvm-heap-size-configuration/
        - name: Maintenance
          link: 2.0/ops/
        - name: Backup and Recovery
          link: 2.0/backup/
        - name: Security
          link: 2.0/security/
        - name: Troubleshooting
          link: 2.0/troubleshooting/
        - name: Faq
          link: 2.0/admin-faq/
        - name: Customization & Config
          link: 2.0/customizations/
        - name: Architechture
          link: 2.0/architecture/
        - name: Acknowledgments
          link: 2.0/open-source/
    - name: CircleCI Server v2.17 PDFs
      link: 2.0/v.2.17-overview/
      children:
        - name: What's New in v2.17
          link: 2.0/v.2.17-overview/
        - name: v2.17.3 Installation Guide
          link: 2.0/CircleCI-Server-AWS-Installation-Guide.pdf
        - name: v2.17.3 Operations Guide
          link: 2.0/CircleCI-Server-Operations-Guide.pdf
    - name: CircleCI Server v2.16 PDFs
      link: 2.0/v.2.16-overview/
      children:
        - name: What's New in v2.16
          link: 2.0/v.2.16-overview/
        - name: v2.16 Installation Guide
          link: 2.0/circleci-install-doc.pdf
        - name: v2.16 Operations Guide
          link: 2.0/circleci-ops-guide.pdf

ja:
- name: Welcome
  i18n_name: ようこそ
  link:
  icon: docs/welcome.svg
  children:
    - name: Introduction
      i18n_name: イントロダクション
      link: ja/2.0/
      children:
        - name: CI/CD Overview
          i18n_name: CI/CD概要
          link: ja/2.0/about-circleci/
        - name: Supported Languages
          i18n_name: サポートされている言語
          link: ja/2.0/demo-apps/

- name: Getting Started
  i18n_name: はじめよう
  icon: docs/start.svg
  children:
    - name: Introduction
      i18n_name: イントロダクション
      link: ja/2.0/getting-started/
      children:
        - name: Sign Up & Try CircleCI
          i18n_name: CircleCIを始める
          link: ja/2.0/first-steps/
        - name: Hello World
          i18n_name: Hello World
          link: ja/2.0/hello-world/
        - name: FAQ
          i18n_name: FAQ
          link: ja/2.0/faq/
    - name: Concepts
      i18n_name: コンセプト
      link: ja/2.0/concepts/
      children:
        - name: Projects and Builds
          i18n_name: プロジェクトとビルド
          link: ja/2.0/project-build/
        - name: Orbs, Jobs, Steps, and Workflows
          i18n_name: Orbs, ジョブ、ステップ、ワークフロー
          link: ja/2.0/jobs-steps/
        - name: Differences from Jenkins
          i18n_name: Jenkinsとの違い
          link: ja/2.0/migrating-from-jenkins/
        - name: Security
          i18n_name: セキュリティ
          link: ja/2.0/security/
    - name: Migration
      i18n_name: マイグレーション
      link: ja/2.0/migration-intro/
      children:
        - name: Tips for Migrating to 2.0
          i18n_name: 2.0への移行のヒント
          link: ja/2.0/migration/
        - name: Migrating a Linux Project
          i18n_name: Linuxプロジェクトの移行
          link: ja/2.0/migrating-from-1-2/
        - name: Migrating an iOS Project
          i18n_name: iOSプロジェクトの移行
          link: ja/2.0/ios-migrating-from-1-2/
        - name: Using the config-translator
          i18n_name: config-translatorを使う
          link: ja/2.0/config-translation/

- name: Configuration
  i18n_name: 設定
  icon: docs/config.svg
  children:
    - name: Introduction
      i18n_name: イントロダクション
      link: ja/2.0/config-intro/
      children:
        - name: Configuration Reference
          i18n_name: 設定リファレンス
          link: ja/2.0/configuration-reference/
        - name: Writing YAML
          i18n_name: YAMLを書く
          link: ja/2.0/writing-yaml/
        - name: Using the CircleCI CLI
          i18n_name: CircleCI CLIを使う
          link: ja/2.0/local-cli/
        - name: Testing Config Locally
          i18n_name: ローカルでコンフィグのテスト
          link: ja/2.0/examples/
    - name: Orbs
      i18n_name: Orbs
      link: ja/2.0/orb-intro/
      children:
        - name: Using Orbs
          i18n_name: Orbsを使う
          link: ja/2.0/using-orbs/
        - name: Reusing Config
          i18n_name: コンフィグの再利用
          link: ja/2.0/reusing-config/
        - name: Orbs FAQ
          i18n_name: Orbs FAQ
          link: ja/2.0/orbs-faq/
        - name: Creating Orbs
          i18n_name: Orbsを作る
          link: ja/2.0/creating-orbs/
    - name: Examples
      i18n_name: サンプル
      link: ja/2.0/examples-intro/
      children:
        - name: Sample config.yml Files
          i18n_name: config.ymlの設定
          link: ja/2.0/sample-config/
        - name: Tutorials
          i18n_name: チュートリアル
          link: ja/2.0/tutorials/
        - name: Database Config Examples
          i18n_name: データベースの設定例
          link: ja/2.0/postgres-config/
        - name: Example Public Repos
          i18n_name: パブリックなサンプルリポジトリ
          link: ja/2.0/example-configs/
        - name: Testing iOS Applications
          i18n_name: iOSアプリをテストする
          link: ja/2.0/testing-ios/
    - name: EXECUTORS & IMAGES
      i18n_name: Executorとイメージ
      link: ja/2.0/executor-intro/
      children:
        - name: Choosing an Executor Type
          i18n_name: Executorを選ぶ
          link: ja/2.0/executor-types/
        - name: CircleCI Docker Images
          i18n_name: CircleCI Dockerイメージ
          link: ja/2.0/circleci-images/
        - name: Using Custom Images
          i18n_name: カスタムイメージを使う
          link: ja/2.0/custom-images/
        - name: Using Private Images
          i18n_name: プライベートイメージを使う
          link: ja/2.0/private-images/
    - name: ADVANCED CONFIG
      i18n_name: 高度な設定
      link: ja/2.0/adv-config/
      children:
        - name: Using Shell Scripts
          i18n_name: シェルスクリプトを使う
          link: ja/2.0/using-shell-scripts/
        - name: Setting up Browser Testing
          i18n_name: ブラウザテストのセットアップ
          link: ja/2.0/browser-testing/
        - name: Configuring Databases
          i18n_name: データベースを設定する
          link: ja/2.0/databases/
        - name: Running Docker Commands
          i18n_name: Dockerコマンドを実行
          link: ja/2.0/building-docker-images/
        - name: Using Docker Compose
          i18n_name: Docker Composeを使う
          link: ja/2.0/docker-compose/

- name: Projects
  i18n_name: プロジェクト
  icon: docs/project.svg
  children:
    - name: settings
      i18n_name: セッティング
      link: ja/2.0/settings/
      children:
        - name: GitHub and Bitbucket
          i18n_name: GitHubとBitbucket
          link: ja/2.0/gh-bb-integration/
        - name: Enabling GitHub Checks
          i18n_name: GitHub Checksを有効化する
          link: ja/2.0/enable-checks/
        - name: Building Open Source Projects
          i18n_name: オープンソースプロジェクトをビルド
          link: ja/2.0/oss/
        - name: Using Notifications
          i18n_name: 通知を使う
          link: ja/2.0/notifications/
        - name: Managing API tokens
          i18n_name: APIトークンの管理
          link: ja/2.0/managing-api-tokens/
        - name: Using Environment Variables
          i18n_name: 環境変数を使う
          link: ja/2.0/env-vars/
        - name: Using Contexts
          i18n_name: Contextsを使う
          link: ja/2.0/contexts/
        - name: Enabling Build Processing
          i18n_name: Build Processingの有効化
          link: ja/2.0/build-processing/
        - name: Setting Up iOS Code Signing
          i18n_name: iOSコードサインの設定
          link: ja/2.0/ios-codesigning/
    - name: Optimizations
      i18n_name: 最適化
      link: ja/2.0/optimizations/
      children:
        - name: Caching Dependencies
          i18n_name: 依存関係のキャッシュ
          link: ja/2.0/caching/
        - name: Running Tests in Parallel
          i18n_name: テストの並列実行
          link: ja/2.0/parallelism-faster-jobs/
        - name: Using Docker Layer Caching
          i18n_name: Docker Layer Cachingを使う
          link: ja/2.0/docker-layer-caching/

- name: Jobs
  i18n_name: ジョブ
  icon: docs/builds.svg
  children:
    - name: Status
      i18n_name: ステータス
      link: ja/2.0/status/
      children:
        - name: Using Containers
          i18n_name: コンテナを使う
          link: ja/2.0/containers/
        - name: Adding Status Badges
          i18n_name: ステータスバッジを追加する
          link: ja/2.0/status-badges/
        - name: Storing Build Artifacts
          i18n_name: ビルドアーティファクトの保存
          link: ja/2.0/artifacts/
        - name: Debugging with SSH
          i18n_name: SSHデバッグ
          link: ja/2.0/ssh-access-jobs/
        - name: Debugging Java Memory Errors
          i18n_name: Javaのメモリエラーのデバッグ
          link: ja/2.0/java-oom/
        - name: Collecting Test Metadata
          i18n_name: テストメタデータの収集
          link: ja/2.0/collect-test-data/
        - name: Using Insights
          i18n_name: Insightsを使う
          link: ja/2.0/insights/
    - name: Triggers
      i18n_name: トリガー
      link: ja/2.0/triggers/
      children:
        - name: Skip and Cancel Builds
          i18n_name: ビルドのスキップとキャンセル
          link: ja/2.0/skip-build/
        - name: Using the API to Trigger Jobs
          i18n_name: APIを使ってジョブをトリガーする
          link: ja/2.0/api-job-trigger/
        - name: Using Workflows to Schedule Jobs
          i18n_name: ワークフローでジョブをスケジュールする
          link: ja/2.0/workflows/

- name: Deployment
  i18n_name: デプロイメント
  icon: docs/deploy.svg
  children:
    - name: Configuring Deploys
      i18n_name: デプロイメントの設定
      link: ja/2.0/deployment-integrations/
      children:
        - name: Deploying to AWS ECR/ECS
          i18n_name: AWS ECR/ECSにデプロイする
          link: ja/2.0/ecs-ecr/
        - name: Using Yarn on CircleCI
          i18n_name: YarnをCircleCIで使う
          link: ja/2.0/yarn/
        - name: Publishing Snap Packages
          i18n_name: Snapのパッケージを公開する
          link: ja/2.0/build-publish-snap-packages/
        - name: Using Artifactory
          i18n_name: Artifactoryを使う
          link: ja/2.0/artifactory/
        - name: Publishing Packages to packagecloud
          i18n_name: Packagecloudに公開する
          link: ja/2.0/packagecloud/

- name: Reference
  i18n_name: リファレンス
  icon: docs/reference.svg
  children:
    - children:
        - name: Configuration Reference
          i18n_name: 設定リファレンス
          link: ja/2.0/configuration-reference/
        - name: API Reference
          i18n_name: APIリファレンス
          link: api/
        - name: Prebuilt Images
          i18n_name: CircleCI公式イメージ
          link: ja/2.0/circleci-images/
        - name: Glossary
          i18n_name: 用語集
          link: ja/2.0/glossary/
        - name: Help and Support
          i18n_name: ヘルプとサポート
          link: ja/2.0/help-and-support/

- name: Administration
  i18n_name: アドミニストレーション
  icon: docs/admin.svg
  children:
    - name: Overview
      i18n_name: 概要
      link: ja/2.0/overview/
      children:
        - name: Trial
          i18n_name: トライアル
          link: ja/2.0/single-box/
        - name: Faq
          i18n_name: FAQ
          link: ja/2.0/admin-faq/
        - name: Upgrade
          i18n_name: アップグレード
          link: ja/2.0/upgrading/
        - name: Security
          i18n_name: セキュリティ
          link: ja/2.0/security/
        - name: Certificates
          i18n_name: 証明書
          link: ja/2.0/certificates/
        - name: Proxies
          i18n_name: プロキシー
          link: ja/2.0/proxy/
        - name: Installation
          i18n_name: インストーレーション
          link: ja/2.0/aws/
        - name: Authentication
          i18n_name: 認証
          link: ja/2.0/authentication/
        - name: Monitoring
          i18n_name: モニタリング
          link: ja/2.0/monitoring/
        - name: Configuring JVM Heap Size
          i18n_name: JVMヒープサイズの調整
          link: ja/2.0/jvm-heap-size-configuration/
        - name: Nomad
          i18n_name: Nomad
          link: ja/2.0/nomad/
        - name: Backup
          i18n_name: バックアップ
          link: ja/2.0/backup/
        - name: Troubleshooting
          i18n_name: トラブルシューティング
          link: ja/2.0/troubleshooting/
        - name: GPU Builders
          i18n_name: GPUビルダー
          link: ja/2.0/gpu/
        - name: Configuring VM Service
          i18n_name: VMサービスの設定
          link: ja/2.0/vm-service/
        - name: Acknowledgments
          i18n_name: Acknowledgments
          i18n_name:
          link: ja/2.0/open-source/<|MERGE_RESOLUTION|>--- conflicted
+++ resolved
@@ -102,13 +102,10 @@
           link: 2.0/orb-author/
         - name: Test and Publish Your Orb
           link: 2.0/orb-author-validate-publish/
-<<<<<<< HEAD
         - name: Orb Author FAQ
           link: 2.0/orb-author-faq/
-=======
         - name: Orbs Best Practices
           link: 2.0/orbs-best-practices/
->>>>>>> 4dbfca21
     - name: Using Orbs
       link: 2.0/orbs-user-config/
       children:
