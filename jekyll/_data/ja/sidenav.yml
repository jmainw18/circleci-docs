--- conflicted
+++ resolved
@@ -903,13 +903,10 @@
             name: Android Machine Image
             i18n_name: Androidマシンイメージ
             link: 2.0/android-machine-image
-<<<<<<< HEAD
-=======
           - 
             name: Arm Resources
             i18n_name: Arm リソース
             link: ja/2.0/arm-resources/
->>>>>>> c07eaa43
       - 
         name: Mac
         children:
@@ -1001,10 +998,7 @@
           - 
             name: Using the CircleCI CLI
             link: ja/2.0/local-cli/
-<<<<<<< HEAD
-=======
             i18n_name: CircleCI CLIの使用
->>>>>>> c07eaa43
           - 
             name: Using the CircleCI Configuration Editor
             link: ja/2.0/config-editor/
@@ -1131,10 +1125,7 @@
       - 
         name: security
         link: ja/2.0/security/
-<<<<<<< HEAD
-=======
         i18n_name: セキュリティ
->>>>>>> c07eaa43
         children:
           - 
             name: Security Features
