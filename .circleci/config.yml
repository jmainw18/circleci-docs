version: 2.1 # Set the CI version.


# We use orbs to provide some common ruby and node tasks and shorten our config.
# Learn more about orbs: https://circleci.com/orbs/
orbs:
  ruby: circleci/ruby@0.1.2
  node: circleci/node@1.1.6


# Yaml References enable us to DRY our our config by sharing variables across multiple jobs.
# In this case, we are commonly using the "workspaces" feature to share
# build artifacts and files across jobs. For example, we build our Javascript
# persist it to a workspace to be made available when the Jekyll site builds.
references:
  workspace_root: &workspace_root
    /tmp/workspace
  attach_workspace: &attach_workspace
    attach_workspace:
      at: *workspace_root


# Several steps in this config use the same, specialized ruby-caching steps.
# Commands can be used to extract a common set of steps into a reusable-block.
# In this case, whenever you see `- ruby-deps` as a "step" in the config below,
# It is executing a command to restore_cache, install deps if needed, and save_cache.
commands:
  ruby-deps:
    description: "Runs specialized Ruby cache steps."
    steps:
      - restore_cache:
          key: circleci-docs-{{ .Branch }}-{{ checksum "Gemfile.lock" }}
      - run:
          name: Install Ruby dependencies
          command: bundle check --path=vendor/bundle || bundle install --path=vendor/bundle --jobs=4 --retry=3
      - save_cache:
          key: circleci-docs-{{ .Branch }}-{{ checksum "Gemfile.lock" }}
          paths:
            - "vendor/bundle"


jobs:
  js_build: # this job is responsible for building Javascript assets and making them available for the "build" job
    executor: # we specify our executor to use the node orb.
      name: node/default
      tag: '8.11.1'
    steps:
      - *attach_workspace
      - checkout # get the code from GitHub
      - node/with-cache: # An orb command for steps to run in-between restoring and saving a cache.
          cache-key: "package-lock.json"
          cache-version: v9
          steps:
            - run: npm install
      - run:
          name: "Prepare JS assets" # Compile our final, production-ready JavaScript.
          command: npm run webpack-prod
      - run:
          name: "Persist JS assets" # Move our JS into our workspace.
          command: |
            set -exu
            mkdir -p /tmp/workspace/js
            mv jekyll/assets/js/*.bundle.js /tmp/workspace/js/
      - persist_to_workspace: # store the built files into the workspace for other jobs.
          root: *workspace_root
          paths:
            - js

  build_server_pdfs: # this job builds server-related pdf documentation, persisting it to the workspace as well.
    executor:
      name: ruby/default # we use the same ruby orb + tag across multiple jobs
      tag: '2.6.3-node-browsers'
    steps:
      - *attach_workspace
      - checkout
      - ruby-deps # a `command` that is defined above
      - run:
          name: "Create landing folder for PDF output"
          command: mkdir -p /tmp/workspace/pdfs
      - run:
          name: Build PDFs for Server
          command: ./scripts/build_pdfs.sh
      - persist_to_workspace:
          root: *workspace_root
          paths:
            - pdfs

  build_api_docs: # a job to manage building our api documentation and persisting it to the workspace
    executor:
      name: ruby/default
      tag: '2.6.3-node-browsers'
    steps:
      - checkout
      - *attach_workspace
      - run:
          name: "Create landing folder for API doc output"
          command: mkdir -p /tmp/workspace/api/v2
      # Since this job has both Ruby and Node dependencies we are going
      # to use a cache-key that combines each respective language's package-lock file.
      - restore_cache:
          key: circleci-docs-{{ .Branch }}-{{ checksum "src-api/Gemfile.lock" }}-{{ checksum "src-api/package-lock.json"}}
      - run:
          name: Install Ruby + Node dependencies
          command: cd src-api; bundle install; npm install
      - save_cache:
          key: circleci-docs-{{ .Branch }}-{{ checksum "src-api/Gemfile.lock" }}-{{ checksum "src-api/package-lock.json"}}
          paths:
            - src-api/vendor/bundle
            - src-api/node_modules
      - run:
          name: Build API 1.x documentation with Slate
          command: ./scripts/build_api_docs.sh -v1
      - run:
          name: Build API 2.x documentation with Widdershins and Slate
          command: ./scripts/build_api_docs.sh -v2
      - persist_to_workspace:
          root: *workspace_root
          paths:
            - api

  # The Main "Build" job. It pulls in assets from previous jobs (the built api docs, pdfs and javascript)
  # and puts everything in it's place for a Jekyll build.
  build:
    executor:
      name: ruby/default
      tag: '2.6.3-node-browsers'

    working_directory: ~/circleci-docs
    environment:
      JEKYLL_ENV: production
      NOKOGIRI_USE_SYSTEM_LIBRARIES: true
      JOB_RESULTS_PATH: run-results
    steps:
      - checkout
      - *attach_workspace
      - run:
          name: "Test Markdown Files"
<<<<<<< HEAD
          command: ./scripts/test-markdown.sh
      - ruby-deps
=======
          command: |
            wget https://github.com/felicianotech/md-proofer/releases/download/v0.3.0/md-proofer--v0.3.0--linux-amd64.tar.gz
            tar xfz md-proofer--v*.tar.gz
            sudo chmod +x ./md-proofer
            ./md-proofer lint jekyll/_cci2/ jekyll/_api/ jekyll/_cci1/
      - restore_cache:
          key: circleci-docs-{{ .Branch }}-{{ checksum "Gemfile.lock" }}
      - run:
          name: Install Ruby dependencies
          command: bundle check --path=vendor/bundle || bundle install --path=vendor/bundle --jobs=4 --retry=3
      - save_cache:
          key: circleci-docs-{{ .Branch }}-{{ checksum "Gemfile.lock" }}
          paths:
            - "vendor/bundle"
>>>>>>> 0ec9e81c
      - run:
          name: Create results directory
          command: mkdir -p $JOB_RESULTS_PATH # why do we do this? what is it used for?
      - run:
          name: "Manage Data Files We'll Need"
          command: ./scripts/pull-docker-image-tags.sh
      - run:
          name: Restore Previous Job Assets (Javascript, API docs) to Jekyll directory.
          command: |
            set -exu
            mkdir -p /tmp/workspace/js
            mv /tmp/workspace/js/* jekyll/assets/js/
            mkdir -p /tmp/workspace/api
            cp -r /tmp/workspace/api/**/* jekyll/_api/
            mkdir -p /tmp/workspace/pdfs
            cp -r /tmp/workspace/api/* jekyll/_api/
      - run:
          name: Shim untranslated Japanese pages
          command: ./scripts/shim-translation.sh jekyll/_cci2 jekyll/_cci2_ja
      - run:
          name: Build the Jekyll site
          command: bundle exec jekyll build --config jekyll/_config.yml,jekyll/_config_production.yml --source jekyll --destination jekyll/_site/docs/ 2>&1 | tee $JOB_RESULTS_PATH/build-results.txt
      ### NOTE: we are ignore some files in the HTML proofer as it fails on pending translated docs.
      - run:
          name: Test with HTMLproofer
          command: bundle exec htmlproofer jekyll/_site --allow-hash-href --check-favicon --check-html --disable-external --file-ignore "/docs/ja/2.0/aws-prereq/,/docs/ja/2.0/ops/,/docs/ja/2.0/about-circleci/,/docs/ja/2.0/demo-apps/,/docs/ja/2.0/google-auth/,/docs/ja/2.0/orb-concepts/,/docs/ja/2.0/tutorials/" --empty-alt-ignore | tee $JOB_RESULTS_PATH/htmlproofer-results.txt
      - store_artifacts: # stores the built files of the Jekyll site
          path: jekyll/_site/docs/
          destination: circleci-docs
      - store_artifacts: # stores build log output.
          path: run-results/
          destination: run-results
      - persist_to_workspace:
          root: ~/circleci-docs/jekyll/_site
          paths:
            - docs

  reindex-search:
    executor:
      name: ruby/default
      tag: '2.6.3-node-browsers'
    working_directory: ~/circleci-docs
    environment:
      JEKYLL_ENV: production
    steps:
      - checkout
      - *attach_workspace
      - restore_cache:
          key: circleci-docs-{{ .Branch }}-{{ checksum "Gemfile.lock" }}
      - run:
          name: Install Ruby dependencies
          command: bundle check --path=vendor/bundle || bundle install --path=vendor/bundle --jobs=4 --retry=3
      - run:
          name: Update Algolia Index
          command: |
            ALGOLIA_API_KEY=$ALGOLIA_PRIVATE_KEY bundle exec jekyll algolia --source jekyll --config jekyll/_config.yml

  deploy:
    docker:
      - image: cibuilds/aws:1.16.185
    steps:
      - attach_workspace:
          at: ./generated-site
      - run:
          name: Deploy to S3 if tests pass and branch is Master
          command: aws s3 sync generated-site/docs s3://circle-production-static-site/docs/ --delete

workflows:
  version: 2

  build-deploy:
    jobs:
      - js_build
      - build_server_pdfs
      - build_api_docs
      - build:
          requires:
            - js_build
            - build_server_pdfs
            - build_api_docs
      - reindex-search:
          requires:
            - build
          filters:
            branches:
              only: master
      - deploy:
          requires:
            - build
          filters:
            branches:
              only: master

  nightly-build:
    triggers:
      - schedule:
          cron: "0 8 * * *"
          filters:
            branches:
              only: master
    jobs:
      - js_build
      - build_api_docs
      - build:
          requires:
            - js_build
            - build_api_docs
      - deploy:
          requires:
            - build<|MERGE_RESOLUTION|>--- conflicted
+++ resolved
@@ -135,10 +135,6 @@
       - *attach_workspace
       - run:
           name: "Test Markdown Files"
-<<<<<<< HEAD
-          command: ./scripts/test-markdown.sh
-      - ruby-deps
-=======
           command: |
             wget https://github.com/felicianotech/md-proofer/releases/download/v0.3.0/md-proofer--v0.3.0--linux-amd64.tar.gz
             tar xfz md-proofer--v*.tar.gz
@@ -153,10 +149,9 @@
           key: circleci-docs-{{ .Branch }}-{{ checksum "Gemfile.lock" }}
           paths:
             - "vendor/bundle"
->>>>>>> 0ec9e81c
       - run:
           name: Create results directory
-          command: mkdir -p $JOB_RESULTS_PATH # why do we do this? what is it used for?
+          command: mkdir -p $JOB_RESULTS_PATH
       - run:
           name: "Manage Data Files We'll Need"
           command: ./scripts/pull-docker-image-tags.sh
